--- conflicted
+++ resolved
@@ -20,7 +20,6 @@
 	//"github.com/open-amt-cloud-toolkit/go-wsman-messages/pkg/wsman"
 	"github.com/open-amt-cloud-toolkit/go-wsman-messages/pkg/common"
 )
-
 type MockClient struct {
 }
 
@@ -60,7 +59,6 @@
 	// enumerationId := ""
 	//client := wsman.NewClient("http://localhost:16992/wsman", "admin", "Intel123!", true)
 	elementUnderTest := NewUserInitiatedConnectionServiceWithClient(wsmanMessageCreator, &client)
-
 	t.Run("amt_* Tests", func(t *testing.T) {
 		tests := []struct {
 			name             string
@@ -78,32 +76,23 @@
 				"",
 				func() (Response, error) {
 					currentMessage = "Get"
+					currentMessage = "Get"
 					return elementUnderTest.Get()
 				},
 				Body{
 					XMLName: xml.Name{Space: "http://www.w3.org/2003/05/soap-envelope", Local: "Body"},
 					User: User{
-<<<<<<< HEAD
 						CreationClassName:       "AMT_UserInitiatedConnectionService",
 						ElementName:             "Intel(r) AMT User Initiated Connection Service",
 						EnabledState:            32771,
 						Name:                    "Intel(r) AMT User Initiated Connection Service",
 						SystemCreationClassName: "CIM_ComputerSystem",
 						SystemName:              "Intel(r) AMT",
-=======
-						CreationClassName: "AMT_UserInitiatedConnectionService",
-        				ElementName: "Intel(r) AMT User Initiated Connection Service",
-    					EnabledState: 32771,
-       			 		Name: "Intel(r) AMT User Initiated Connection Service",
-        				SystemCreationClassName: "CIM_ComputerSystem",
-        				SystemName: "Intel(r) AMT",
->>>>>>> 045ae8d6
 					},
 				},
 			},
 			//ENUMERATES
 			{
-<<<<<<< HEAD
 				"should create a valid AMT_UserInitiatedConnectionService Enumerate wsman message",
 				"AMT_UserInitiatedConnectionService",
 				wsmantesting.ENUMERATE,
@@ -112,16 +101,6 @@
 					currentMessage = "Enumerate"
 					return elementUnderTest.Enumerate()
 				},
-=======
-				"should create a valid AMT_UserInitiatedConnectionService Enumerate wsman message", 
-				"AMT_UserInitiatedConnectionService", 
-				wsmantesting.ENUMERATE, 
-				wsmantesting.ENUMERATE_BODY, 
-				func() (Response, error) {
-					currentMessage = "Enumerate"
-					return elementUnderTest.Enumerate()
-				}, 
->>>>>>> 045ae8d6
 				Body{
 					XMLName: xml.Name{Space: "http://www.w3.org/2003/05/soap-envelope", Local: "Body"},
 					EnumerateResponse: common.EnumerateResponse{
