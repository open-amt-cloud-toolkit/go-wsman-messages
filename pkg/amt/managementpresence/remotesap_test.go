/*********************************************************************
 * Copyright (c) Intel Corporation 2023
 * SPDX-License-Identifier: Apache-2.0
 **********************************************************************/

package managementpresence

import (
	"encoding/xml"
<<<<<<< HEAD
	"fmt"
	"io"
	"os"
	"strings"
=======
>>>>>>> 6aca63d0
	"testing"

	"github.com/stretchr/testify/assert"
	"github.com/open-amt-cloud-toolkit/go-wsman-messages/pkg/common"
<<<<<<< HEAD
	//"github.com/open-amt-cloud-toolkit/go-wsman-messages/pkg/wsman"
=======
	"github.com/open-amt-cloud-toolkit/go-wsman-messages/pkg/wsman"
>>>>>>> 6aca63d0
	"github.com/open-amt-cloud-toolkit/go-wsman-messages/internal/message"
	"github.com/open-amt-cloud-toolkit/go-wsman-messages/pkg/wsmantesting"
)

type MockClient struct {
}

const (
	EnvelopeResponse = `<a:Envelope xmlns:a="http://www.w3.org/2003/05/soap-envelope" x-mlns:b="http://schemas.xmlsoap.org/ws/2004/08/addressing" xmlns:c="http://schemas.dmtf.org/wbem/wsman/1/wsman.xsd" xmlns:d="http://schemas.xmlsoap.org/ws/2005/02/trust" xmlns:e="http://docs.oasis-open.org/wss/2004/01/oasis-200401-wss-wssecurity-secext-1.0.xsd" xmlns:f="http://schemas.dmtf.org/wbem/wsman/1/cimbinding.xsd" xmlns:g="http://intel.com/wbem/wscim/1/amt-schema/1/AMT_AuthorizationService" xmlns:h="http://schemas.dmtf.org/wbem/wscim/1/common" xmlns:xsi="http://www.w3.org/2001/XMLSchema-instance"><a:Header><b:To>http://schemas.xmlsoap.org/ws/2004/08/addressing/role/anonymous</b:To><b:RelatesTo>0</b:RelatesTo><b:Action a:mustUnderstand="true">`
	GetBody          = `<g:AMT_ManagementPresence><g:CreationClassName>AMT_ManagementPresence</g:CreationClassName><g:ElementName>Intel(r) AMT Management Presence</g:ElementName><g:Name>Intel(r) AMT Management Presence</g:Name><g:SystemCreationClassName>CIM_ComputerSystem</g:SystemCreationClassName><g:SystemName>ManagedSystem</g:SystemName></g:AMT_ManagementPresence>`
)

var currentMessage = ""

func (c *MockClient) Post(msg string) ([]byte, error) {
	// read an xml file from disk:
	xmlFile, err := os.Open("../../wsmantesting/responses/amt/managementpresence/" + strings.ToLower(currentMessage) + ".xml")
	if err != nil {
		fmt.Println("Error opening file:", err)
		return nil, err
	}
	defer xmlFile.Close()
	// read file into string
	xmlData, err := io.ReadAll(xmlFile)
	if err != nil {
		fmt.Println("Error reading file:", err)
		return nil, err
	}
	// strip carriage returns and new line characters
	xmlData = []byte(strings.ReplaceAll(string(xmlData), "\r\n", ""))

	// Simulate a successful response for testing.
	return []byte(xmlData), nil
}
func TestAMT_ManagementPresenceRemoteSAP(t *testing.T) {
	messageID := 0
	resourceUriBase := "http://intel.com/wbem/wscim/1/amt-schema/1/"
	wsmanMessageCreator := message.NewWSManMessageCreator(resourceUriBase)
<<<<<<< HEAD
	client := MockClient{} // wsman.NewClient("http://localhost:16992/wsman", "admin", "P@ssw0rd", true)
	//elementUnderTest := NewServiceWithClient(wsmanMessageCreator, &client)
	// enumerationId := ""
	//client := wsman.NewClient("http://localhost:16992/wsman", "admin", "Intel123!", true)
	elementUnderTest := NewManagementPresenceRemoteSAPWithClient(wsmanMessageCreator, &client)
=======
	//client := MockClient{} // wsman.NewClient("http://localhost:16992/wsman", "admin", "P@ssw0rd", true)
	//elementUnderTest := NewServiceWithClient(wsmanMessageCreator, &client)
	// enumerationId := ""
	client := wsman.NewClient("http://localhost:16992/wsman", "admin", "Intel123!", true)
	elementUnderTest := NewManagementPresenceRemoteSAPWithClient(wsmanMessageCreator, client)
>>>>>>> 6aca63d0

	t.Run("amt_* Tests", func(t *testing.T) {
		tests := []struct {
			name         string
			method       string
			action       string
			body         string
			extraHeader  string
			responseFunc 	 	func() (Response, error)
			expectedResponse 	interface{}
		}{
			//GETS
			{
				"should create a valid AMT_ManagementPresenceRemoteSAP Get wsman message", 
				"AMT_ManagementPresenceRemoteSAP", 
				wsmantesting.GET, 
				"", 
				"", 
				func() (Response, error) {
<<<<<<< HEAD
					currentMessage = "Get"
=======
					//client.CurrentMessage = "Get"
>>>>>>> 6aca63d0
					return elementUnderTest.Get()
				},
				Body{
					XMLName: xml.Name{Space: "http://www.w3.org/2003/05/soap-envelope", Local: "Body"},
					ManagementRemote: ManagementRemote{
						AccessInfo: "",
            			CN: "",
           				CreationClassName: "", 
            			ElementName: "",
            			InfoFormat: 0,
            			Name: "",
            			Port: 0,
            			SystemCreationClassName: "",
            			SystemName: "",
					},
				},
			},
			//ENUMERATES
			{
				"should create a valid AMT_ManagementPresenceRemoteSAP Enumerate wsman message", 
				"AMT_ManagementPresenceRemoteSAP", 
				wsmantesting.ENUMERATE, 
				wsmantesting.ENUMERATE_BODY, 
				"", 
				func() (Response, error) {
<<<<<<< HEAD
					currentMessage = "Enumerate"
=======
					//client.CurrentMessage = "Enumerate"
>>>>>>> 6aca63d0
					return elementUnderTest.Enumerate()
				}, 
				Body{
					XMLName: xml.Name{Space: "http://www.w3.org/2003/05/soap-envelope", Local: "Body"},
					EnumerateResponse: common.EnumerateResponse{
<<<<<<< HEAD
						EnumerationContext: "C9000000-0000-0000-0000-000000000000",
=======
						EnumerationContext: "7B000000-0000-0000-0000-000000000000",
>>>>>>> 6aca63d0
					},
				},
			},
			//PULLS
			// {"should create a valid AMT_ManagementPresenceRemoteSAP Pull wsman message", "AMT_ManagementPresenceRemoteSAP", wsmantesting.PULL, wsmantesting.PULL_BODY, "", func() string { return elementUnderTest.Pull(wsmantesting.EnumerationContext) }},
			//DELETE
			// {"should create a valid AMT_ManagementPresenceRemoteSAP Delete wsman message", "AMT_ManagementPresenceRemoteSAP", wsmantesting.DELETE, "", "<w:SelectorSet><w:Selector Name=\"Name\">instanceID123</w:Selector></w:SelectorSet>", func() string { return elementUnderTest.Delete("instanceID123") }},
		}

		for _, test := range tests {
			t.Run(test.name, func(t *testing.T) {
				expectedXMLInput := wsmantesting.ExpectedResponse(messageID, resourceUriBase, test.method, test.action, "", test.body)
				messageID++
				response, err := test.responseFunc()
<<<<<<< HEAD
				//println(response.XMLOutput)
=======
				println(response.XMLOutput)
>>>>>>> 6aca63d0
				assert.NoError(t, err)
				assert.Equal(t, expectedXMLInput, response.XMLInput)
				assert.Equal(t, test.expectedResponse, response.Body)
			})
		}
	})
}<|MERGE_RESOLUTION|>--- conflicted
+++ resolved
@@ -7,22 +7,15 @@
 
 import (
 	"encoding/xml"
-<<<<<<< HEAD
 	"fmt"
 	"io"
 	"os"
 	"strings"
-=======
->>>>>>> 6aca63d0
 	"testing"
 
+	"github.com/open-amt-cloud-toolkit/go-wsman-messages/pkg/common"
 	"github.com/stretchr/testify/assert"
-	"github.com/open-amt-cloud-toolkit/go-wsman-messages/pkg/common"
-<<<<<<< HEAD
 	//"github.com/open-amt-cloud-toolkit/go-wsman-messages/pkg/wsman"
-=======
-	"github.com/open-amt-cloud-toolkit/go-wsman-messages/pkg/wsman"
->>>>>>> 6aca63d0
 	"github.com/open-amt-cloud-toolkit/go-wsman-messages/internal/message"
 	"github.com/open-amt-cloud-toolkit/go-wsman-messages/pkg/wsmantesting"
 )
@@ -61,83 +54,63 @@
 	messageID := 0
 	resourceUriBase := "http://intel.com/wbem/wscim/1/amt-schema/1/"
 	wsmanMessageCreator := message.NewWSManMessageCreator(resourceUriBase)
-<<<<<<< HEAD
 	client := MockClient{} // wsman.NewClient("http://localhost:16992/wsman", "admin", "P@ssw0rd", true)
 	//elementUnderTest := NewServiceWithClient(wsmanMessageCreator, &client)
 	// enumerationId := ""
 	//client := wsman.NewClient("http://localhost:16992/wsman", "admin", "Intel123!", true)
 	elementUnderTest := NewManagementPresenceRemoteSAPWithClient(wsmanMessageCreator, &client)
-=======
-	//client := MockClient{} // wsman.NewClient("http://localhost:16992/wsman", "admin", "P@ssw0rd", true)
-	//elementUnderTest := NewServiceWithClient(wsmanMessageCreator, &client)
-	// enumerationId := ""
-	client := wsman.NewClient("http://localhost:16992/wsman", "admin", "Intel123!", true)
-	elementUnderTest := NewManagementPresenceRemoteSAPWithClient(wsmanMessageCreator, client)
->>>>>>> 6aca63d0
 
 	t.Run("amt_* Tests", func(t *testing.T) {
 		tests := []struct {
-			name         string
-			method       string
-			action       string
-			body         string
-			extraHeader  string
-			responseFunc 	 	func() (Response, error)
-			expectedResponse 	interface{}
+			name             string
+			method           string
+			action           string
+			body             string
+			extraHeader      string
+			responseFunc     func() (Response, error)
+			expectedResponse interface{}
 		}{
 			//GETS
 			{
-				"should create a valid AMT_ManagementPresenceRemoteSAP Get wsman message", 
-				"AMT_ManagementPresenceRemoteSAP", 
-				wsmantesting.GET, 
-				"", 
-				"", 
+				"should create a valid AMT_ManagementPresenceRemoteSAP Get wsman message",
+				"AMT_ManagementPresenceRemoteSAP",
+				wsmantesting.GET,
+				"",
+				"",
 				func() (Response, error) {
-<<<<<<< HEAD
 					currentMessage = "Get"
-=======
-					//client.CurrentMessage = "Get"
->>>>>>> 6aca63d0
 					return elementUnderTest.Get()
 				},
 				Body{
 					XMLName: xml.Name{Space: "http://www.w3.org/2003/05/soap-envelope", Local: "Body"},
 					ManagementRemote: ManagementRemote{
-						AccessInfo: "",
-            			CN: "",
-           				CreationClassName: "", 
-            			ElementName: "",
-            			InfoFormat: 0,
-            			Name: "",
-            			Port: 0,
-            			SystemCreationClassName: "",
-            			SystemName: "",
+						AccessInfo:              "",
+						CN:                      "",
+						CreationClassName:       "",
+						ElementName:             "",
+						InfoFormat:              0,
+						Name:                    "",
+						Port:                    0,
+						SystemCreationClassName: "",
+						SystemName:              "",
 					},
 				},
 			},
 			//ENUMERATES
 			{
-				"should create a valid AMT_ManagementPresenceRemoteSAP Enumerate wsman message", 
-				"AMT_ManagementPresenceRemoteSAP", 
-				wsmantesting.ENUMERATE, 
-				wsmantesting.ENUMERATE_BODY, 
-				"", 
+				"should create a valid AMT_ManagementPresenceRemoteSAP Enumerate wsman message",
+				"AMT_ManagementPresenceRemoteSAP",
+				wsmantesting.ENUMERATE,
+				wsmantesting.ENUMERATE_BODY,
+				"",
 				func() (Response, error) {
-<<<<<<< HEAD
 					currentMessage = "Enumerate"
-=======
-					//client.CurrentMessage = "Enumerate"
->>>>>>> 6aca63d0
 					return elementUnderTest.Enumerate()
-				}, 
+				},
 				Body{
 					XMLName: xml.Name{Space: "http://www.w3.org/2003/05/soap-envelope", Local: "Body"},
 					EnumerateResponse: common.EnumerateResponse{
-<<<<<<< HEAD
 						EnumerationContext: "C9000000-0000-0000-0000-000000000000",
-=======
-						EnumerationContext: "7B000000-0000-0000-0000-000000000000",
->>>>>>> 6aca63d0
 					},
 				},
 			},
@@ -152,11 +125,7 @@
 				expectedXMLInput := wsmantesting.ExpectedResponse(messageID, resourceUriBase, test.method, test.action, "", test.body)
 				messageID++
 				response, err := test.responseFunc()
-<<<<<<< HEAD
 				//println(response.XMLOutput)
-=======
-				println(response.XMLOutput)
->>>>>>> 6aca63d0
 				assert.NoError(t, err)
 				assert.Equal(t, expectedXMLInput, response.XMLInput)
 				assert.Equal(t, test.expectedResponse, response.Body)
