--- conflicted
+++ resolved
@@ -7,22 +7,15 @@
 
 import (
 	"encoding/xml"
-<<<<<<< HEAD
 	"fmt"
+	"github.com/stretchr/testify/assert"
 	"io"
 	"os"
 	"strings"
-=======
->>>>>>> 32b98d3b
 	"testing"
-	"github.com/stretchr/testify/assert"
 
 	"github.com/open-amt-cloud-toolkit/go-wsman-messages/pkg/common"
-<<<<<<< HEAD
 	//"github.com/open-amt-cloud-toolkit/go-wsman-messages/pkg/wsman"
-=======
-	"github.com/open-amt-cloud-toolkit/go-wsman-messages/pkg/wsman"
->>>>>>> 32b98d3b
 	"github.com/open-amt-cloud-toolkit/go-wsman-messages/internal/message"
 	"github.com/open-amt-cloud-toolkit/go-wsman-messages/pkg/wsmantesting"
 )
@@ -61,19 +54,11 @@
 	messageID := 0
 	resourceUriBase := "http://intel.com/wbem/wscim/1/amt-schema/1/"
 	wsmanMessageCreator := message.NewWSManMessageCreator(resourceUriBase)
-<<<<<<< HEAD
 	client := MockClient{} // wsman.NewClient("http://localhost:16992/wsman", "admin", "P@ssw0rd", true)
 	//elementUnderTest := NewServiceWithClient(wsmanMessageCreator, &client)
 	// enumerationId := ""
 	//client := wsman.NewClient("http://localhost:16992/wsman", "admin", "Intel123!", true)
 	elementUnderTest := NewPublicKeyCertificateWithClient(wsmanMessageCreator, &client)
-=======
-	//client := MockClient{} // wsman.NewClient("http://localhost:16992/wsman", "admin", "P@ssw0rd", true)
-	//elementUnderTest := NewServiceWithClient(wsmanMessageCreator, &client)
-	// enumerationId := ""
-	client := wsman.NewClient("http://localhost:16992/wsman", "admin", "Intel123!", true)
-	elementUnderTest := NewPublicKeyCertificateWithClient(wsmanMessageCreator, client)
->>>>>>> 32b98d3b
 	/*putCert := PublicKeyCertificate{
 		ElementName:           "",
 		InstanceID:            "",
@@ -87,77 +72,52 @@
 
 	t.Run("amt_* Tests", func(t *testing.T) {
 		tests := []struct {
-			name         string
-			method       string
-			action       string
-			body         string
-			extraHeader  string
-			responseFunc 	 	func() (ResponseCert, error)
-			expectedResponse 	interface{}
+			name             string
+			method           string
+			action           string
+			body             string
+			extraHeader      string
+			responseFunc     func() (ResponseCert, error)
+			expectedResponse interface{}
 		}{
 			//GETS
 			{
-				"should create a valid AMT_PublicKeyCertificate Get wsman message", 
-				AMT_PublicKeyCertificate, 
-				wsmantesting.GET, 
-				"", 
-				"", 
+				"should create a valid AMT_PublicKeyCertificate Get wsman message",
+				AMT_PublicKeyCertificate,
+				wsmantesting.GET,
+				"",
+				"",
 				func() (ResponseCert, error) {
-<<<<<<< HEAD
 					currentMessage = "Get"
 					return elementUnderTest.Get()
 				},
 				BodyCert{
 					XMLName: xml.Name{Space: "http://www.w3.org/2003/05/soap-envelope", Local: "Body"},
 					KeyCert: KeyCert{
-						ElementName: "Intel(r) AMT Certificate",
-            			InstanceID: "Intel(r) AMT Certificate: Handle: 0",
-            			Issuer: "C=unknown,O=unknown,CN=MPSRoot-0af1d5",
-            			Subject: "C=unknown,O=unknown,CN=MPSRoot-0af1d5",
-            			TrustedRootCertficate: true,
-            			X509Certificate: "MIIEOzCCAqOgAwIBAgIDAZMjMA0GCSqGSIb3DQEBDAUAMD0xFzAVBgNVBAMTDk1QU1Jvb3QtMGFmMWQ1MRAwDgYDVQQKEwd1bmtub3duMRAwDgYDVQQGEwd1bmtub3duMCAXDTIyMDkyNDEwNDUwOFoYDzIwNTMwOTI0MTA0NTA4WjA9MRcwFQYDVQQDEw5NUFNSb290LTBhZjFkNTEQMA4GA1UEChMHdW5rbm93bjEQMA4GA1UEBhMHdW5rbm93bjCCAaIwDQYJKoZIhvcNAQEBBQADggGPADCCAYoCggGBALz/oJNyWXlClSlteAieC8Uyd4A+tbn8b45k6LKiImhDmdz/xFo9xe0C9GNf7b42KVpg5WoH/sPhoClR9Tv5i1LnilT1SUir42fcm2NEV9dRcLsPd/RAQfz8u0D4zb3blnxE8isqzriNpG7kac35UidSr5ym8TZ3IwXx6JJuncGgfB0DFZADC/+dA74n3coykvWBYqLr6RI5pkAxvulkRlCsatJTJrvMUYJ51GI28jV56mIAc89sLrHqiSKCZBH9AcUrnZ/cB6ST/IikXpxy5wXBIvWT3VKVq75T/uIoCBEp5TLEn1EOYGqBBOCSQgmtmX7eVaB0s1+ppPW9w9a2zS45cHAtQ7tYvkkPv2dRhSzZdlk6HRXDP5wsF0aiflZCgbrjkq0SFC4e3Lo7XQX3FTNb0SOTZVTydupoMKkgJQTNlcosdu1ZzaIBl3eSkKkJZz2rUTssZC5tn9vcDd5vy3BzcGh5pvkgfAgN1sydqG7Ke1qCkNEzm11B/BsevatjjwIDAQABo0IwQDAMBgNVHRMEBTADAQH/MBEGCWCGSAGG+EIBAQQEAwIABzAdBgNVHQ4EFgQUCvHVQqerCid99eLApuLky9x6H5owDQYJKoZIhvcNAQEMBQADggGBAIzOyGV0hzsmH2biJlzwTZaHMxqS7boTFMkHw+KvzsI201tHqVmCoiQ8EHErBGLSoDOTDRgOUGOCA5XU5ie9OWupAGqKBSwIyAhmJMOzrzC4Gwpu8K1msoFJH30kx/V9purpbS3BRj0xfYXLa6IczbTg3E5IfTnZRJ9YuUtKQfI0P9c5U9CoKtddKn4+lRvOjFDoYfQGCJ7go3xjNCcGCVCjfkUhAVdbQ21DCRr6/YCZDWmjzZpL0p7UKF8roTiNuL/Z7gIXxch5HOmEWHY9uQ6K2MntuxAu0aK/mSD2kwmt/ECongdEGfUvhULLoPRQlQ2LnzcUQEgMECGQR5Yfy9jT0E8zdWDpc2tgVioNu6rEYKgp/GhG+sv7jv58pW82FRAV9xXtftW9+XDugC8tBJ6JHn0Q2v0QAflD2CEQVhWAY8bAqrbfTGUsaLfGL6kxV/qqssoMgLR8Whq96T5le/4XGhQpbCHWIlctD6MwbrsunIAeQKp1Sc3DosY7DLq1MQ==",
-=======
-					//client.CurrentMessage = "Get"
-					return elementUnderTest.Get()
-				},
-				BodyCert{
-					XMLName: xml.Name{Space: "", Local: ""},
-					KeyCert: KeyCert{
-						ElementName: "",
-            			InstanceID: "",
-            			Issuer: "",
-            			Subject: "",
-            			TrustedRootCertficate: false,
-            			X509Certificate: "",
->>>>>>> 32b98d3b
+						ElementName:           "Intel(r) AMT Certificate",
+						InstanceID:            "Intel(r) AMT Certificate: Handle: 0",
+						Issuer:                "C=unknown,O=unknown,CN=MPSRoot-0af1d5",
+						Subject:               "C=unknown,O=unknown,CN=MPSRoot-0af1d5",
+						TrustedRootCertficate: true,
+						X509Certificate:       "MIIEOzCCAqOgAwIBAgIDAZMjMA0GCSqGSIb3DQEBDAUAMD0xFzAVBgNVBAMTDk1QU1Jvb3QtMGFmMWQ1MRAwDgYDVQQKEwd1bmtub3duMRAwDgYDVQQGEwd1bmtub3duMCAXDTIyMDkyNDEwNDUwOFoYDzIwNTMwOTI0MTA0NTA4WjA9MRcwFQYDVQQDEw5NUFNSb290LTBhZjFkNTEQMA4GA1UEChMHdW5rbm93bjEQMA4GA1UEBhMHdW5rbm93bjCCAaIwDQYJKoZIhvcNAQEBBQADggGPADCCAYoCggGBALz/oJNyWXlClSlteAieC8Uyd4A+tbn8b45k6LKiImhDmdz/xFo9xe0C9GNf7b42KVpg5WoH/sPhoClR9Tv5i1LnilT1SUir42fcm2NEV9dRcLsPd/RAQfz8u0D4zb3blnxE8isqzriNpG7kac35UidSr5ym8TZ3IwXx6JJuncGgfB0DFZADC/+dA74n3coykvWBYqLr6RI5pkAxvulkRlCsatJTJrvMUYJ51GI28jV56mIAc89sLrHqiSKCZBH9AcUrnZ/cB6ST/IikXpxy5wXBIvWT3VKVq75T/uIoCBEp5TLEn1EOYGqBBOCSQgmtmX7eVaB0s1+ppPW9w9a2zS45cHAtQ7tYvkkPv2dRhSzZdlk6HRXDP5wsF0aiflZCgbrjkq0SFC4e3Lo7XQX3FTNb0SOTZVTydupoMKkgJQTNlcosdu1ZzaIBl3eSkKkJZz2rUTssZC5tn9vcDd5vy3BzcGh5pvkgfAgN1sydqG7Ke1qCkNEzm11B/BsevatjjwIDAQABo0IwQDAMBgNVHRMEBTADAQH/MBEGCWCGSAGG+EIBAQQEAwIABzAdBgNVHQ4EFgQUCvHVQqerCid99eLApuLky9x6H5owDQYJKoZIhvcNAQEMBQADggGBAIzOyGV0hzsmH2biJlzwTZaHMxqS7boTFMkHw+KvzsI201tHqVmCoiQ8EHErBGLSoDOTDRgOUGOCA5XU5ie9OWupAGqKBSwIyAhmJMOzrzC4Gwpu8K1msoFJH30kx/V9purpbS3BRj0xfYXLa6IczbTg3E5IfTnZRJ9YuUtKQfI0P9c5U9CoKtddKn4+lRvOjFDoYfQGCJ7go3xjNCcGCVCjfkUhAVdbQ21DCRr6/YCZDWmjzZpL0p7UKF8roTiNuL/Z7gIXxch5HOmEWHY9uQ6K2MntuxAu0aK/mSD2kwmt/ECongdEGfUvhULLoPRQlQ2LnzcUQEgMECGQR5Yfy9jT0E8zdWDpc2tgVioNu6rEYKgp/GhG+sv7jv58pW82FRAV9xXtftW9+XDugC8tBJ6JHn0Q2v0QAflD2CEQVhWAY8bAqrbfTGUsaLfGL6kxV/qqssoMgLR8Whq96T5le/4XGhQpbCHWIlctD6MwbrsunIAeQKp1Sc3DosY7DLq1MQ==",
 					},
 				},
 			},
 			//ENUMERATES
 			{
-				"should create a valid AMT_PublicKeyCertificate Enumerate wsman message", 
-				AMT_PublicKeyCertificate, 
-				wsmantesting.ENUMERATE, 
-				wsmantesting.ENUMERATE_BODY, 
-				"", 
+				"should create a valid AMT_PublicKeyCertificate Enumerate wsman message",
+				AMT_PublicKeyCertificate,
+				wsmantesting.ENUMERATE,
+				wsmantesting.ENUMERATE_BODY,
+				"",
 				func() (ResponseCert, error) {
-<<<<<<< HEAD
 					currentMessage = "Enumerate"
 					return elementUnderTest.Enumerate()
-				}, 
+				},
 				BodyCert{
 					XMLName: xml.Name{Space: "http://www.w3.org/2003/05/soap-envelope", Local: "Body"},
 					EnumerateResponse: common.EnumerateResponse{
 						EnumerationContext: "CB000000-0000-0000-0000-000000000000",
-=======
-					//client.CurrentMessage = "Enumerate"
-					return elementUnderTest.Enumerate()
-				}, 
-				BodyCert{
-					XMLName: xml.Name{Space: "", Local: ""},
-					EnumerateResponse: common.EnumerateResponse{
-						EnumerationContext: "",
->>>>>>> 32b98d3b
 					},
 				},
 			},
@@ -174,11 +134,7 @@
 				expectedXMLInput := wsmantesting.ExpectedResponse(messageID, resourceUriBase, test.method, test.action, "", test.body)
 				messageID++
 				response, err := test.responseFunc()
-<<<<<<< HEAD
 				//println(response.XMLOutput)
-=======
-				println(response.XMLOutput)
->>>>>>> 32b98d3b
 				assert.NoError(t, err)
 				assert.Equal(t, expectedXMLInput, response.XMLInput)
 				assert.Equal(t, test.expectedResponse, response.BodyCert)
