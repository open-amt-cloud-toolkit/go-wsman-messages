--- conflicted
+++ resolved
@@ -7,13 +7,10 @@
 
 import (
 	"encoding/xml"
-<<<<<<< HEAD
-=======
 	"fmt"
 	"io"
 	"os"
 	"strings"
->>>>>>> 60dab361
 	"testing"
 	"time"
 
@@ -25,13 +22,10 @@
 	"github.com/stretchr/testify/assert"
 )
 
-<<<<<<< HEAD
-=======
 // MockClient is a mock implementation of the wsman.Client interface for testing.
 type MockClient struct {
 }
 
->>>>>>> 60dab361
 const (
 	EnvelopeResponse = `<a:Envelope xmlns:a="http://www.w3.org/2003/05/soap-envelope" xmlns:b="http://schemas.xmlsoap.org/ws/2004/08/addressing" xmlns:c="http://schemas.dmtf.org/wbem/wsman/1/wsman.xsd" xmlns:d="http://schemas.xmlsoap.org/ws/2005/02/trust" xmlns:e="http://docs.oasis-open.org/wss/2004/01/oasis-200401-wss-wssecurity-secext-1.0.xsd" xmlns:f="http://schemas.dmtf.org/wbem/wsman/1/cimbinding.xsd" xmlns:g="http://intel.com/wbem/wscim/1/amt-schema/1/AMT_AlarmClockService" xmlns:h="http://schemas.dmtf.org/wbem/wscim/1/common" xmlns:xsi="http://www.w3.org/2001/XMLSchema-instance"><a:Header><b:To>http://schemas.xmlsoap.org/ws/2004/08/addressing/role/anonymous</b:To><b:RelatesTo>0</b:RelatesTo><b:Action a:mustUnderstand="true">`
 	GetBody          = `<g:AMT_AlarmClockService><g:CreationClassName>AMT_AlarmClockService</g:CreationClassName><g:ElementName>Intel(r) AMT Alarm Clock Service</g:ElementName><g:Name>Intel(r) AMT Alarm Clock Service</g:Name><g:SystemCreationClassName>CIM_ComputerSystem</g:SystemCreationClassName><g:SystemName>ManagedSystem</g:SystemName></g:AMT_AlarmClockService>`
@@ -64,13 +58,7 @@
 	messageID := 0
 	resourceUriBase := "http://intel.com/wbem/wscim/1/amt-schema/1/"
 	wsmanMessageCreator := message.NewWSManMessageCreator(resourceUriBase)
-<<<<<<< HEAD
-	client := wsmantesting.MockClient{
-		PackageUnderTest: "amt/alarmclock",
-	} // wsman.NewClient("http://localhost:16992/wsman", "admin", "P@ssw0rd", true)
-=======
 	client := MockClient{} // wsman.NewClient("http://localhost:16992/wsman", "admin", "P@ssw0rd", true)
->>>>>>> 60dab361
 	elementUnderTest := NewServiceWithClient(wsmanMessageCreator, &client)
 	// enumerationId := ""
 	t.Run("amt_* Tests", func(t *testing.T) {
@@ -88,11 +76,7 @@
 				wsmantesting.GET,
 				"",
 				func() (Response, error) {
-<<<<<<< HEAD
-					client.CurrentMessage = "Get"
-=======
 					currentMessage = "Get"
->>>>>>> 60dab361
 					return elementUnderTest.Get()
 				},
 				Body{
@@ -112,11 +96,7 @@
 				wsmantesting.ENUMERATE,
 				wsmantesting.ENUMERATE_BODY,
 				func() (Response, error) {
-<<<<<<< HEAD
-					client.CurrentMessage = "Enumerate"
-=======
 					currentMessage = "Enumerate"
->>>>>>> 60dab361
 					return elementUnderTest.Enumerate()
 				},
 				Body{
@@ -132,11 +112,7 @@
 				wsmantesting.PULL,
 				wsmantesting.PULL_BODY,
 				func() (Response, error) {
-<<<<<<< HEAD
-					client.CurrentMessage = "Pull"
-=======
 					currentMessage = "Pull"
->>>>>>> 60dab361
 					return elementUnderTest.Pull(wsmantesting.EnumerationContext)
 				},
 				Body{
