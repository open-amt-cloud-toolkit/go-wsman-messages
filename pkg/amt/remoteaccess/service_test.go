--- conflicted
+++ resolved
@@ -6,31 +6,21 @@
 package remoteaccess
 
 import (
-<<<<<<< HEAD
 	"encoding/xml"
 	"fmt"
 	"io"
 	"os"
 	"strings"
-=======
-	//"fmt"
-	"encoding/xml"
->>>>>>> 6fca57c7
 	"testing"
 
 	"github.com/stretchr/testify/assert"
 
 	"github.com/open-amt-cloud-toolkit/go-wsman-messages/internal/message"
 	//"github.com/open-amt-cloud-toolkit/go-wsman-messages/pkg/cim/models"
-<<<<<<< HEAD
 	//"github.com/open-amt-cloud-toolkit/go-wsman-messages/pkg/wsman"
 	"github.com/open-amt-cloud-toolkit/go-wsman-messages/pkg/common"
-=======
-	"github.com/open-amt-cloud-toolkit/go-wsman-messages/pkg/wsman"
->>>>>>> 6fca57c7
 	"github.com/open-amt-cloud-toolkit/go-wsman-messages/pkg/wsmantesting"
 )
-
 
 type MockClient struct {
 }
@@ -67,73 +57,49 @@
 	messageID := 0
 	resourceUriBase := "http://intel.com/wbem/wscim/1/amt-schema/1/"
 	wsmanMessageCreator := message.NewWSManMessageCreator(resourceUriBase)
-<<<<<<< HEAD
 	/*client := wsmantesting.MockClient{
 	 	PackageUnderTest: "amt/remoteaccess",
 	}*/
-    client := MockClient{} 
+	client := MockClient{}
 	//client := wsman.NewServiceWithClient("http://localhost:16992/wsman", "admin", "Intel123!", true)
 	elementUnderTest := NewRemoteAccessServiceWithClient(wsmanMessageCreator, &client)
-=======
-	// client := wsmantesting.MockClient{
-	// 	PackageUnderTest: "amt/general",
-	// }
-	client := wsman.NewClient("http://localhost:16992/wsman", "admin", "Intel123!", true)
-
-	elementUnderTest := NewRemoteAccessServiceWithClient(wsmanMessageCreator, client)
->>>>>>> 6fca57c7
 	t.Run("amt_* Tests", func(t *testing.T) {
 		tests := []struct {
-			name         string
-			method       string
-			action       string
-			body         string
+			name             string
+			method           string
+			action           string
+			body             string
 			responseFunc     func() (ResponseStomps, error)
 			expectedResponse interface{}
 		}{
 			//GETS
 			{
-				"should create a valid AMT_RemoteAccessService Get wsman message", 
-				"AMT_RemoteAccessService", 
-				wsmantesting.GET, 
-				"", 
+				"should create a valid AMT_RemoteAccessService Get wsman message",
+				"AMT_RemoteAccessService",
+				wsmantesting.GET,
+				"",
 				func() (ResponseStomps, error) {
-<<<<<<< HEAD
 					currentMessage = "Get"
 					return elementUnderTest.Get()
 				},
 				BodyStomps{
 					XMLName: xml.Name{Space: "http://www.w3.org/2003/05/soap-envelope", Local: "Body"},
 					RemoteAccess: RemoteAccess{
-						CreationClassName: "AMT_RemoteAccessService",
-						ElementName: "Intel(r) AMT Remote Access Service",
-						Name: "Intel(r) AMT Remote Access Service",
-						SystemCreationClassName: "CIM_ComputerSystem", 
-						SystemName: "Intel(r) AMT",
-=======
-					//client.CurrentMessage = "Get"
-					return elementUnderTest.Get()
-				},
-				BodyStomps{
-					XMLName: xml.Name{Space: "", Local: ""},
-					RemoteAccess: RemoteAccess{
-	
->>>>>>> 6fca57c7
+						CreationClassName:       "AMT_RemoteAccessService",
+						ElementName:             "Intel(r) AMT Remote Access Service",
+						Name:                    "Intel(r) AMT Remote Access Service",
+						SystemCreationClassName: "CIM_ComputerSystem",
+						SystemName:              "Intel(r) AMT",
 					},
 				},
 			},
 			//ENUMERATES
-<<<<<<< HEAD
 			{
-=======
-			/*{
->>>>>>> 6fca57c7
-				"should create a valid AMT_RemoteAccessService Enumerate wsman message", 
-				"AMT_RemoteAccessService", 
-				wsmantesting.ENUMERATE, 
-				wsmantesting.ENUMERATE_BODY, 
+				"should create a valid AMT_RemoteAccessService Enumerate wsman message",
+				"AMT_RemoteAccessService",
+				wsmantesting.ENUMERATE,
+				wsmantesting.ENUMERATE_BODY,
 				func() (ResponseStomps, error) {
-<<<<<<< HEAD
 					currentMessage = "Enumerate"
 					return elementUnderTest.Enumerate()
 				},
@@ -141,42 +107,35 @@
 					XMLName: xml.Name{Space: "http://www.w3.org/2003/05/soap-envelope", Local: "Body"},
 					EnumerateResponse: common.EnumerateResponse{
 						EnumerationContext: "D3000000-0000-0000-0000-000000000000",
+					},
 				},
 			},
-		},
-=======
-					//client.CurrentMessage = "Enumerate"
-					return elementUnderTest.Enumerate()
-				},
-				BodyStomps{},
-			},*/
->>>>>>> 6fca57c7
 			//PULLS
-		// 	{"should create a valid AMT_RemoteAccessService Pull wsman message", "AMT_RemoteAccessService", wsmantesting.PULL, wsmantesting.PULL_BODY, func() string { return elementUnderTest.Pull(wsmantesting.EnumerationContext) }},
-		// 	{"should create a valid AMT_RemoteAccessService AddMPS wsman message", "AMT_RemoteAccessService", string(actions.AddMps), fmt.Sprintf(`<h:AddMpServer_INPUT xmlns:h="%s%s"><h:AccessInfo>%s</h:AccessInfo><h:InfoFormat>%d</h:InfoFormat><h:Port>%d</h:Port><h:AuthMethod>%d</h:AuthMethod><h:Username>%s</h:Username><h:Password>%s</h:Password><h:CN>%s</h:CN></h:AddMpServer_INPUT>`, resourceUriBase, AMT_RemoteAccessService, "AccessInfo", 1, 2, 3, "Username", "Password", "CommonName"), func() string {
-		// 		mpsServer := MPServer{
-		// 			AccessInfo: "AccessInfo",
-		// 			InfoFormat: 1,
-		// 			Port:       2,
-		// 			AuthMethod: 3,
-		// 			Username:   "Username",
-		// 			Password:   "Password",
-		// 			CommonName: "CommonName",
-		// 		}
-		// 		return elementUnderTest.AddMPS(mpsServer)
-		// 	}},
-		// 	{"should create a valid AMT_RemoteAccessPolicyRule wsman message", "AMT_RemoteAccessService", string(actions.AddRemoteAccessPolicyRule), fmt.Sprintf(`<h:AddRemoteAccessPolicyRule_INPUT xmlns:h="%s%s"><h:Trigger>%d</h:Trigger><h:TunnelLifeTime>%d</h:TunnelLifeTime><h:ExtendedData>%s</h:ExtendedData><h:MpServer><Address xmlns="http://schemas.xmlsoap.org/ws/2004/08/addressing">http://schemas.xmlsoap.org/ws/2004/08/addressing/role/anonymous</Address><ReferenceParameters xmlns="http://schemas.xmlsoap.org/ws/2004/08/addressing"><ResourceURI xmlns="http://schemas.dmtf.org/wbem/wsman/1/wsman.xsd">%s%s</ResourceURI><SelectorSet xmlns="http://schemas.dmtf.org/wbem/wsman/1/wsman.xsd"><Selector Name="myselector">true</Selector></SelectorSet></ReferenceParameters></h:MpServer></h:AddRemoteAccessPolicyRule_INPUT>`, resourceUriBase, AMT_RemoteAccessService, 2, 0, "0300", "http://intel.com/wbem/wscim/1/amt-schema/1/", "AMT_ManagementPresenceRemoteSAP"), func() string {
-		// 		remoteAccessPolicyRule := RemoteAccessPolicyRule{
-		// 			Trigger:        2,
-		// 			TunnelLifeTime: 0,
-		// 			ExtendedData:   "0300",
-		// 		}
-		// 		selector := message.Selector{
-		// 			Name:  "myselector",
-		// 			Value: "true",
-		// 		}
-		// 		return elementUnderTest.AddRemoteAccessPolicyRule(remoteAccessPolicyRule, selector)
-		// 	}},
+			// 	{"should create a valid AMT_RemoteAccessService Pull wsman message", "AMT_RemoteAccessService", wsmantesting.PULL, wsmantesting.PULL_BODY, func() string { return elementUnderTest.Pull(wsmantesting.EnumerationContext) }},
+			// 	{"should create a valid AMT_RemoteAccessService AddMPS wsman message", "AMT_RemoteAccessService", string(actions.AddMps), fmt.Sprintf(`<h:AddMpServer_INPUT xmlns:h="%s%s"><h:AccessInfo>%s</h:AccessInfo><h:InfoFormat>%d</h:InfoFormat><h:Port>%d</h:Port><h:AuthMethod>%d</h:AuthMethod><h:Username>%s</h:Username><h:Password>%s</h:Password><h:CN>%s</h:CN></h:AddMpServer_INPUT>`, resourceUriBase, AMT_RemoteAccessService, "AccessInfo", 1, 2, 3, "Username", "Password", "CommonName"), func() string {
+			// 		mpsServer := MPServer{
+			// 			AccessInfo: "AccessInfo",
+			// 			InfoFormat: 1,
+			// 			Port:       2,
+			// 			AuthMethod: 3,
+			// 			Username:   "Username",
+			// 			Password:   "Password",
+			// 			CommonName: "CommonName",
+			// 		}
+			// 		return elementUnderTest.AddMPS(mpsServer)
+			// 	}},
+			// 	{"should create a valid AMT_RemoteAccessPolicyRule wsman message", "AMT_RemoteAccessService", string(actions.AddRemoteAccessPolicyRule), fmt.Sprintf(`<h:AddRemoteAccessPolicyRule_INPUT xmlns:h="%s%s"><h:Trigger>%d</h:Trigger><h:TunnelLifeTime>%d</h:TunnelLifeTime><h:ExtendedData>%s</h:ExtendedData><h:MpServer><Address xmlns="http://schemas.xmlsoap.org/ws/2004/08/addressing">http://schemas.xmlsoap.org/ws/2004/08/addressing/role/anonymous</Address><ReferenceParameters xmlns="http://schemas.xmlsoap.org/ws/2004/08/addressing"><ResourceURI xmlns="http://schemas.dmtf.org/wbem/wsman/1/wsman.xsd">%s%s</ResourceURI><SelectorSet xmlns="http://schemas.dmtf.org/wbem/wsman/1/wsman.xsd"><Selector Name="myselector">true</Selector></SelectorSet></ReferenceParameters></h:MpServer></h:AddRemoteAccessPolicyRule_INPUT>`, resourceUriBase, AMT_RemoteAccessService, 2, 0, "0300", "http://intel.com/wbem/wscim/1/amt-schema/1/", "AMT_ManagementPresenceRemoteSAP"), func() string {
+			// 		remoteAccessPolicyRule := RemoteAccessPolicyRule{
+			// 			Trigger:        2,
+			// 			TunnelLifeTime: 0,
+			// 			ExtendedData:   "0300",
+			// 		}
+			// 		selector := message.Selector{
+			// 			Name:  "myselector",
+			// 			Value: "true",
+			// 		}
+			// 		return elementUnderTest.AddRemoteAccessPolicyRule(remoteAccessPolicyRule, selector)
+			// 	}},
 		}
 
 		for _, test := range tests {
@@ -184,11 +143,7 @@
 				expectedXMLInput := wsmantesting.ExpectedResponse(messageID, resourceUriBase, test.method, test.action, "", test.body)
 				messageID++
 				response, err := test.responseFunc()
-<<<<<<< HEAD
 				//println(response.XMLOutput)
-=======
-				println(response.XMLOutput)
->>>>>>> 6fca57c7
 				assert.NoError(t, err)
 				assert.Equal(t, expectedXMLInput, response.XMLInput)
 				assert.Equal(t, test.expectedResponse, response.BodyStomps)
