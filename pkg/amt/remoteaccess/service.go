/*********************************************************************
 * Copyright (c) Intel Corporation 2023
 * SPDX-License-Identifier: Apache-2.0
 **********************************************************************/

package remoteaccess

import (
	//"fmt"

	"encoding/json"
	"encoding/xml"

	"github.com/open-amt-cloud-toolkit/go-wsman-messages/internal/message"
	//"github.com/open-amt-cloud-toolkit/go-wsman-messages/pkg/cim/models"
	"github.com/open-amt-cloud-toolkit/go-wsman-messages/pkg/common"
	"github.com/open-amt-cloud-toolkit/go-wsman-messages/pkg/wsman"
)

const AMT_RemoteAccessService = "AMT_RemoteAccessService"

type (
	ResponseStomps struct {
		*wsman.Message
		XMLName 	  xml.Name       		`xml:"Envelope"`
		Header  	  message.Header 		`xml:"Header"`
<<<<<<< HEAD
		BodyStomps    BodyStomps           	`xml:"Body"`
	}
	BodyStomps struct {
		XMLName            xml.Name       `xml:"Body"`
=======
		BodyStomps    BodyStomps           	`xml:"BodyStomps"`
	}
	BodyStomps struct {
		XMLName            xml.Name       `xml:"BodyStomps"`
>>>>>>> 6fca57c7
		RemoteAccess 	   RemoteAccess   `xml:"AMT_RemoteAccessService"`

		EnumerateResponse common.EnumerateResponse
	}
	RemoteAccess struct {
<<<<<<< HEAD
		CreationClassName 		string
		ElementName 			string 
		Name 					string 
		SystemCreationClassName string 
		SystemName				string 
=======
>>>>>>> 6fca57c7
	}
)
type Service struct {
	base message.Base
	client wsman.WSManClient
}
type MPServer struct {
	AccessInfo string
	InfoFormat MPServerInfoFormat
	Port       int
	AuthMethod MPServerAuthMethod
	Username   string
	Password   string
	CommonName string
}

type MPServerInfoFormat uint8

const (
	IPv4Address MPServerInfoFormat = 3
	IPv6Address MPServerInfoFormat = 4
	FQDN        MPServerInfoFormat = 201
)

type MPServerAuthMethod uint8

const (
	MutualAuthentication           MPServerAuthMethod = 1
	UsernamePasswordAuthentication MPServerAuthMethod = 2
)

func (w *ResponseStomps) JSONStomps() string {
	jsonOutput, err := json.Marshal(w.BodyStomps)
	if err != nil {
		return ""
	}
	return string(jsonOutput)
}

<<<<<<< HEAD
=======
func NewRemoteAccessServiceWithClient(wsmanMessageCreator *message.WSManMessageCreator, client wsman.WSManClient) Service {
	return Service{
		base:   message.NewBaseWithClient(wsmanMessageCreator, AMT_RemoteAccessService, client),
		client: client,
	}
}

>>>>>>> 6fca57c7
func NewRemoteAccessService(wsmanMessageCreator *message.WSManMessageCreator) Service {
	return Service{
		base: message.NewBase(wsmanMessageCreator, AMT_RemoteAccessService),
	}
}

<<<<<<< HEAD
func NewRemoteAccessServiceWithClient(wsmanMessageCreator *message.WSManMessageCreator, client wsman.WSManClient) Service {
	return Service{
		base:   message.NewBaseWithClient(wsmanMessageCreator, AMT_RemoteAccessService, client),
		client: client,
	}
}
=======
>>>>>>> 6fca57c7
// Get retrieves the representation of the instance
func (RemoteAccessService Service) Get() (response ResponseStomps, err error) {
	response = ResponseStomps{
		Message: &wsman.Message{
			XMLInput: RemoteAccessService.base.Get(nil),
		},
	}
	// send the message to AMT
	err = RemoteAccessService.base.Execute(response.Message)
	if err != nil {
		return
	}

	// put the xml response into the go struct
	err = xml.Unmarshal([]byte(response.XMLOutput), &response)
	if err != nil {
		return
	}
	return
}
// Enumerates the instances of this class
func (RemoteAccessService Service) Enumerate() (response ResponseStomps, err error) {
	response = ResponseStomps{
		Message: &wsman.Message{
			XMLInput: RemoteAccessService.base.Enumerate(),
		},
	}
	// send the message to AMT
	err = RemoteAccessService.base.Execute(response.Message)
	if err != nil {
		return
	}

	// put the xml response into the go struct
	err = xml.Unmarshal([]byte(response.XMLOutput), &response)
	if err != nil {
		return
	}

	return
}


// Pulls instances of this class, following an Enumerate operation
func (RemoteAccessService Service) Pull(enumerationContext string) string {
	return RemoteAccessService.base.Pull(enumerationContext)
}
/*func (r Service) AddMPS(mpServer MPServer) string {
	header := r.base.WSManMessageCreator.CreateHeader(string(actions.AddMps), AMT_RemoteAccessService, nil, "", "")
	body := fmt.Sprintf(`<Body><h:AddMpServer_INPUT xmlns:h="%s%s"><h:AccessInfo>%s</h:AccessInfo><h:InfoFormat>%d</h:InfoFormat><h:Port>%d</h:Port><h:AuthMethod>%d</h:AuthMethod><h:Username>%s</h:Username><h:Password>%s</h:Password><h:CN>%s</h:CN></h:AddMpServer_INPUT></Body>`, r.base.WSManMessageCreator.ResourceURIBase, AMT_RemoteAccessService, mpServer.AccessInfo, mpServer.InfoFormat, mpServer.Port, mpServer.AuthMethod, mpServer.Username, mpServer.Password, mpServer.CommonName)
	return r.base.WSManMessageCreator.CreateXML(header, body)
}

func (r Service) AddRemoteAccessPolicyRule(remoteAccessPolicyRule RemoteAccessPolicyRule, selector message.Selector) string {
	header := r.base.WSManMessageCreator.CreateHeader(string(actions.AddRemoteAccessPolicyRule), AMT_RemoteAccessService, nil, "", "")
	body := fmt.Sprintf(`<Body><h:AddRemoteAccessPolicyRule_INPUT xmlns:h="%s%s"><h:Trigger>%d</h:Trigger><h:TunnelLifeTime>%d</h:TunnelLifeTime><h:ExtendedData>%s</h:ExtendedData><h:MpServer><Address xmlns="http://schemas.xmlsoap.org/ws/2004/08/addressing">http://schemas.xmlsoap.org/ws/2004/08/addressing/role/anonymous</Address><ReferenceParameters xmlns="http://schemas.xmlsoap.org/ws/2004/08/addressing"><ResourceURI xmlns="http://schemas.dmtf.org/wbem/wsman/1/wsman.xsd">%s%s</ResourceURI><SelectorSet xmlns="http://schemas.dmtf.org/wbem/wsman/1/wsman.xsd"><Selector Name="%s">%s</Selector></SelectorSet></ReferenceParameters></h:MpServer></h:AddRemoteAccessPolicyRule_INPUT></Body>`, r.base.WSManMessageCreator.ResourceURIBase,
		AMT_RemoteAccessService,
		remoteAccessPolicyRule.Trigger,
		remoteAccessPolicyRule.TunnelLifeTime,
		remoteAccessPolicyRule.ExtendedData,
		r.base.WSManMessageCreator.ResourceURIBase,
		"AMT_ManagementPresenceRemoteSAP", selector.Name, selector.Value)
	return r.base.WSManMessageCreator.CreateXML(header, body)
}*/<|MERGE_RESOLUTION|>--- conflicted
+++ resolved
@@ -22,36 +22,26 @@
 type (
 	ResponseStomps struct {
 		*wsman.Message
-		XMLName 	  xml.Name       		`xml:"Envelope"`
-		Header  	  message.Header 		`xml:"Header"`
-<<<<<<< HEAD
-		BodyStomps    BodyStomps           	`xml:"Body"`
+		XMLName    xml.Name       `xml:"Envelope"`
+		Header     message.Header `xml:"Header"`
+		BodyStomps BodyStomps     `xml:"Body"`
 	}
 	BodyStomps struct {
-		XMLName            xml.Name       `xml:"Body"`
-=======
-		BodyStomps    BodyStomps           	`xml:"BodyStomps"`
-	}
-	BodyStomps struct {
-		XMLName            xml.Name       `xml:"BodyStomps"`
->>>>>>> 6fca57c7
-		RemoteAccess 	   RemoteAccess   `xml:"AMT_RemoteAccessService"`
+		XMLName      xml.Name     `xml:"Body"`
+		RemoteAccess RemoteAccess `xml:"AMT_RemoteAccessService"`
 
 		EnumerateResponse common.EnumerateResponse
 	}
 	RemoteAccess struct {
-<<<<<<< HEAD
-		CreationClassName 		string
-		ElementName 			string 
-		Name 					string 
-		SystemCreationClassName string 
-		SystemName				string 
-=======
->>>>>>> 6fca57c7
+		CreationClassName       string
+		ElementName             string
+		Name                    string
+		SystemCreationClassName string
+		SystemName              string
 	}
 )
 type Service struct {
-	base message.Base
+	base   message.Base
 	client wsman.WSManClient
 }
 type MPServer struct {
@@ -87,8 +77,12 @@
 	return string(jsonOutput)
 }
 
-<<<<<<< HEAD
-=======
+func NewRemoteAccessService(wsmanMessageCreator *message.WSManMessageCreator) Service {
+	return Service{
+		base: message.NewBase(wsmanMessageCreator, AMT_RemoteAccessService),
+	}
+}
+
 func NewRemoteAccessServiceWithClient(wsmanMessageCreator *message.WSManMessageCreator, client wsman.WSManClient) Service {
 	return Service{
 		base:   message.NewBaseWithClient(wsmanMessageCreator, AMT_RemoteAccessService, client),
@@ -96,22 +90,6 @@
 	}
 }
 
->>>>>>> 6fca57c7
-func NewRemoteAccessService(wsmanMessageCreator *message.WSManMessageCreator) Service {
-	return Service{
-		base: message.NewBase(wsmanMessageCreator, AMT_RemoteAccessService),
-	}
-}
-
-<<<<<<< HEAD
-func NewRemoteAccessServiceWithClient(wsmanMessageCreator *message.WSManMessageCreator, client wsman.WSManClient) Service {
-	return Service{
-		base:   message.NewBaseWithClient(wsmanMessageCreator, AMT_RemoteAccessService, client),
-		client: client,
-	}
-}
-=======
->>>>>>> 6fca57c7
 // Get retrieves the representation of the instance
 func (RemoteAccessService Service) Get() (response ResponseStomps, err error) {
 	response = ResponseStomps{
@@ -132,6 +110,7 @@
 	}
 	return
 }
+
 // Enumerates the instances of this class
 func (RemoteAccessService Service) Enumerate() (response ResponseStomps, err error) {
 	response = ResponseStomps{
@@ -154,11 +133,11 @@
 	return
 }
 
-
 // Pulls instances of this class, following an Enumerate operation
 func (RemoteAccessService Service) Pull(enumerationContext string) string {
 	return RemoteAccessService.base.Pull(enumerationContext)
 }
+
 /*func (r Service) AddMPS(mpServer MPServer) string {
 	header := r.base.WSManMessageCreator.CreateHeader(string(actions.AddMps), AMT_RemoteAccessService, nil, "", "")
 	body := fmt.Sprintf(`<Body><h:AddMpServer_INPUT xmlns:h="%s%s"><h:AccessInfo>%s</h:AccessInfo><h:InfoFormat>%d</h:InfoFormat><h:Port>%d</h:Port><h:AuthMethod>%d</h:AuthMethod><h:Username>%s</h:Username><h:Password>%s</h:Password><h:CN>%s</h:CN></h:AddMpServer_INPUT></Body>`, r.base.WSManMessageCreator.ResourceURIBase, AMT_RemoteAccessService, mpServer.AccessInfo, mpServer.InfoFormat, mpServer.Port, mpServer.AuthMethod, mpServer.Username, mpServer.Password, mpServer.CommonName)
