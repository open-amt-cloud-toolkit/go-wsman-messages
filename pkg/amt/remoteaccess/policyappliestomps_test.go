/*********************************************************************
 * Copyright (c) Intel Corporation 2023
 * SPDX-License-Identifier: Apache-2.0
 **********************************************************************/

package remoteaccess

import (
	"encoding/xml"
<<<<<<< HEAD
	"fmt"
	"io"
	"os"
	"strings"
=======
>>>>>>> 6fca57c7
	"testing"

	"github.com/stretchr/testify/assert"

	"github.com/open-amt-cloud-toolkit/go-wsman-messages/internal/message"
	//"github.com/open-amt-cloud-toolkit/go-wsman-messages/pkg/cim/models"
<<<<<<< HEAD
	//"github.com/open-amt-cloud-toolkit/go-wsman-messages/pkg/wsman"
=======
	"github.com/open-amt-cloud-toolkit/go-wsman-messages/pkg/wsman"
>>>>>>> 6fca57c7
	"github.com/open-amt-cloud-toolkit/go-wsman-messages/pkg/wsmantesting"
	"github.com/open-amt-cloud-toolkit/go-wsman-messages/pkg/common"
)

type MockClientApply struct {
}

const (
	EnvelopeResponseApply = `<a:Envelope xmlns:a="http://www.w3.org/2003/05/soap-envelope" x-mlns:b="http://schemas.xmlsoap.org/ws/2004/08/addressing" xmlns:c="http://schemas.dmtf.org/wbem/wsman/1/wsman.xsd" xmlns:d="http://schemas.xmlsoap.org/ws/2005/02/trust" xmlns:e="http://docs.oasis-open.org/wss/2004/01/oasis-200401-wss-wssecurity-secext-1.0.xsd" xmlns:f="http://schemas.dmtf.org/wbem/wsman/1/cimbinding.xsd" xmlns:g="http://intel.com/wbem/wscim/1/amt-schema/1/AMT_AuthorizationService" xmlns:h="http://schemas.dmtf.org/wbem/wscim/1/common" xmlns:xsi="http://www.w3.org/2001/XMLSchema-instance"><a:Header><b:To>http://schemas.xmlsoap.org/ws/2004/08/addressing/role/anonymous</b:To><b:RelatesTo>0</b:RelatesTo><b:Action a:mustUnderstand="true">`
	GetBodyApply          = `<g:AMT_AuthorizationService><g:CreationClassName>AMT_AuthorizationService</g:CreationClassName><g:ElementName>Intel(r) AMT Authorization Service</g:ElementName><g:Name>Intel(r) AMT Alarm Clock Service</g:Name><g:SystemCreationClassName>CIM_ComputerSystem</g:SystemCreationClassName><g:SystemName>ManagedSystem</g:SystemName></g:AMT_AuthorizationService>`
)

//var currentMessageApply = ""

func (c *MockClientApply) Post(msg string) ([]byte, error) {
	// read an xml file from disk:
	xmlFile, err := os.Open("../../wsmantesting/responses/amt/remoteaccess/policyappliestomps/" + strings.ToLower(currentMessage) + ".xml")
	if err != nil {
		fmt.Println("Error opening file:", err)
		return nil, err
	}
	defer xmlFile.Close()
	// read file into string
	xmlData, err := io.ReadAll(xmlFile)
	if err != nil {
		fmt.Println("Error reading file:", err)
		return nil, err
	}
	// strip carriage returns and new line characters
	xmlData = []byte(strings.ReplaceAll(string(xmlData), "\r\n", ""))

	// Simulate a successful response for testing.
	return []byte(xmlData), nil
}
func TestAMT_RemoteAccessPolicyAppliesToMPS(t *testing.T) {
	messageID := 0
	resourceUriBase := "http://intel.com/wbem/wscim/1/amt-schema/1/"
	wsmanMessageCreator := message.NewWSManMessageCreator(resourceUriBase)
	// client := wsmantesting.MockClient{
	// 	PackageUnderTest: "amt/general",
	// }
<<<<<<< HEAD
	client := MockClientApply{}
	//client := wsman.NewClient("http://localhost:16992/wsman", "admin", "Intel123!", true)
	
	elementUnderTest := NewRemoteAccessPolicyAppliesToMPSWithClient(wsmanMessageCreator, &client)
=======
	client := wsman.NewClient("http://localhost:16992/wsman", "admin", "Intel123!", true)
	
	elementUnderTest := NewRemoteAccessPolicyAppliesToMPSWithClient(wsmanMessageCreator, client)
>>>>>>> 6fca57c7
	t.Run("amt_* Tests", func(t *testing.T) {
		tests := []struct {
			name         string
			method       string
			action       string
			body         string
			extraHeader  string
			responseFunc     func() (Response, error)
			expectedResponse interface{}
		}{
			//GETS
			{
				"should create a valid AMT_RemoteAccessPolicyAppliesToMPS Get wsman message", 
				"AMT_RemoteAccessPolicyAppliesToMPS", 
				wsmantesting.GET, 
				"", 
				"",
				func() (Response, error) {
<<<<<<< HEAD
					currentMessage = "Get"
=======
					//client.CurrentMessage = "Get"
>>>>>>> 6fca57c7
					return elementUnderTest.Get()
				},
				Body{
					XMLName: xml.Name{Space: "http://www.w3.org/2003/05/soap-envelope", Local: "Body"},
<<<<<<< HEAD
					PolicyApplies: PolicyApplies{
						CreationClassName: "",
                        Name: "",
                        SystemCreationClassName: "",
                        SystemName: "",
					},
				},
			},
			//ENUMERATES
			{
=======
					
				},
			},
			//ENUMERATES
			/*{
>>>>>>> 6fca57c7
				"should create a valid AMT_RemoteAccessPolicyAppliesToMPS Enumerate wsman message", 
				"AMT_RemoteAccessPolicyAppliesToMPS", 
				wsmantesting.ENUMERATE, 
				wsmantesting.ENUMERATE_BODY, 
				"", 
				func() (Response, error) {
<<<<<<< HEAD
					currentMessage = "Enumerate"
					return elementUnderTest.Enumerate()
				},
				Body{
					XMLName: xml.Name{Space: "http://www.w3.org/2003/05/soap-envelope", Local: "Body"},
					EnumerateResponse: common.EnumerateResponse{
						EnumerationContext: "CE000000-0000-0000-0000-000000000000",
					},
				},
			},
=======
					//client.CurrentMessage = "Enumerate"
					return elementUnderTest.Enumerate()
				},
				Body{},
			},*/
>>>>>>> 6fca57c7
			//PULLS
			// {"should create a valid AMT_RemoteAccessPolicyAppliesToMPS Pull wsman message", "AMT_RemoteAccessPolicyAppliesToMPS", wsmantesting.PULL, wsmantesting.PULL_BODY, "", func() string { return elementUnderTest.Pull(wsmantesting.EnumerationContext) }},
			// {"should create a valid AMT_RemoteAccessPolicyAppliesToMPS Put wsman message", "AMT_RemoteAccessPolicyAppliesToMPS", wsmantesting.PUT, `<h:AMT_RemoteAccessPolicyAppliesToMPS xmlns:h="http://intel.com/wbem/wscim/1/amt-schema/1/AMT_RemoteAccessPolicyAppliesToMPS"><h:PolicySet><h:Caption>test</h:Caption><h:Description>test</h:Description><h:ElementName>test</h:ElementName><h:CommonName>test</h:CommonName><h:PolicyKeywords>test</h:PolicyKeywords><h:PolicyDecisionStrategy>1</h:PolicyDecisionStrategy><h:PolicyRoles>test</h:PolicyRoles><h:Enabled>1</h:Enabled></h:PolicySet><h:ManagedElement><h:Caption>test</h:Caption><h:Description>test</h:Description><h:ElementName>test</h:ElementName></h:ManagedElement><h:OrderOfAccess>0</h:OrderOfAccess><h:MpsType>2</h:MpsType></h:AMT_RemoteAccessPolicyAppliesToMPS>`, "", func() string {
			// 	rapatmps := RemoteAccessPolicyAppliesToMPS{
			// 		PolicySetAppliesToElement: PolicySetAppliesToElement{
			// 			ManagedElement: models.ManagedElement{
			// 				Caption:     "test",
			// 				Description: "test",
			// 				ElementName: "test",
			// 			},
			// 			PolicySet: PolicySet{
			// 				Enabled:                1,
			// 				PolicyDecisionStrategy: PolicyDecisionStrategyFirstMatching,
			// 				PolicyRoles:            []string{"test"},
			// 				Policy: Policy{
			// 					ManagedElement: models.ManagedElement{
			// 						Caption:     "test",
			// 						Description: "test",
			// 						ElementName: "test",
			// 					},
			// 					CommonName:     "test",
			// 					PolicyKeywords: []string{"test"},
			// 				},
			// 			},
			// 		},
			// 		MPSType:       BothMPS,
			// 		OrderOfAccess: 0,
			// 	}

			// 	return elementUnderTest.Put(&rapatmps)
			// }},
			// //{"should create a valid AMT_RemoteAccessPolicyAppliesToMPS Create wsman message", "AMT_RemoteAccessPolicyAppliesToMPS", wsmantesting.PULL, wsmantesting.PULL_BODY, "", func() string { return elementUnderTest.Pull(wsmantesting.EnumerationContext) }},
			// {"should create a valid AMT_RemoteAccessPolicyAppliesToMPS Delete wsman message", "AMT_RemoteAccessPolicyAppliesToMPS", wsmantesting.DELETE, "", "<w:SelectorSet><w:Selector Name=\"Name\">Instance</w:Selector></w:SelectorSet>", func() string {
			// 	return elementUnderTest.Delete("Instance")
			// }},
		}

		for _, test := range tests {
			t.Run(test.name, func(t *testing.T) {
				expectedXMLInput := wsmantesting.ExpectedResponse(messageID, resourceUriBase, test.method, test.action, "", test.body)
				messageID++
				response, err := test.responseFunc()
<<<<<<< HEAD
				//println(response.XMLOutput)
=======
				println(response.XMLOutput)
>>>>>>> 6fca57c7
				assert.NoError(t, err)
				assert.Equal(t, expectedXMLInput, response.XMLInput)
				assert.Equal(t, test.expectedResponse, response.Body)
			})
		}
	})
}<|MERGE_RESOLUTION|>--- conflicted
+++ resolved
@@ -7,26 +7,19 @@
 
 import (
 	"encoding/xml"
-<<<<<<< HEAD
 	"fmt"
 	"io"
 	"os"
 	"strings"
-=======
->>>>>>> 6fca57c7
 	"testing"
 
 	"github.com/stretchr/testify/assert"
 
 	"github.com/open-amt-cloud-toolkit/go-wsman-messages/internal/message"
 	//"github.com/open-amt-cloud-toolkit/go-wsman-messages/pkg/cim/models"
-<<<<<<< HEAD
 	//"github.com/open-amt-cloud-toolkit/go-wsman-messages/pkg/wsman"
-=======
-	"github.com/open-amt-cloud-toolkit/go-wsman-messages/pkg/wsman"
->>>>>>> 6fca57c7
+	"github.com/open-amt-cloud-toolkit/go-wsman-messages/pkg/common"
 	"github.com/open-amt-cloud-toolkit/go-wsman-messages/pkg/wsmantesting"
-	"github.com/open-amt-cloud-toolkit/go-wsman-messages/pkg/common"
 )
 
 type MockClientApply struct {
@@ -66,68 +59,49 @@
 	// client := wsmantesting.MockClient{
 	// 	PackageUnderTest: "amt/general",
 	// }
-<<<<<<< HEAD
 	client := MockClientApply{}
 	//client := wsman.NewClient("http://localhost:16992/wsman", "admin", "Intel123!", true)
-	
+
 	elementUnderTest := NewRemoteAccessPolicyAppliesToMPSWithClient(wsmanMessageCreator, &client)
-=======
-	client := wsman.NewClient("http://localhost:16992/wsman", "admin", "Intel123!", true)
-	
-	elementUnderTest := NewRemoteAccessPolicyAppliesToMPSWithClient(wsmanMessageCreator, client)
->>>>>>> 6fca57c7
 	t.Run("amt_* Tests", func(t *testing.T) {
 		tests := []struct {
-			name         string
-			method       string
-			action       string
-			body         string
-			extraHeader  string
+			name             string
+			method           string
+			action           string
+			body             string
+			extraHeader      string
 			responseFunc     func() (Response, error)
 			expectedResponse interface{}
 		}{
 			//GETS
 			{
-				"should create a valid AMT_RemoteAccessPolicyAppliesToMPS Get wsman message", 
-				"AMT_RemoteAccessPolicyAppliesToMPS", 
-				wsmantesting.GET, 
-				"", 
+				"should create a valid AMT_RemoteAccessPolicyAppliesToMPS Get wsman message",
+				"AMT_RemoteAccessPolicyAppliesToMPS",
+				wsmantesting.GET,
+				"",
 				"",
 				func() (Response, error) {
-<<<<<<< HEAD
 					currentMessage = "Get"
-=======
-					//client.CurrentMessage = "Get"
->>>>>>> 6fca57c7
 					return elementUnderTest.Get()
 				},
 				Body{
 					XMLName: xml.Name{Space: "http://www.w3.org/2003/05/soap-envelope", Local: "Body"},
-<<<<<<< HEAD
 					PolicyApplies: PolicyApplies{
-						CreationClassName: "",
-                        Name: "",
-                        SystemCreationClassName: "",
-                        SystemName: "",
+						CreationClassName:       "",
+						Name:                    "",
+						SystemCreationClassName: "",
+						SystemName:              "",
 					},
 				},
 			},
 			//ENUMERATES
 			{
-=======
-					
-				},
-			},
-			//ENUMERATES
-			/*{
->>>>>>> 6fca57c7
-				"should create a valid AMT_RemoteAccessPolicyAppliesToMPS Enumerate wsman message", 
-				"AMT_RemoteAccessPolicyAppliesToMPS", 
-				wsmantesting.ENUMERATE, 
-				wsmantesting.ENUMERATE_BODY, 
-				"", 
+				"should create a valid AMT_RemoteAccessPolicyAppliesToMPS Enumerate wsman message",
+				"AMT_RemoteAccessPolicyAppliesToMPS",
+				wsmantesting.ENUMERATE,
+				wsmantesting.ENUMERATE_BODY,
+				"",
 				func() (Response, error) {
-<<<<<<< HEAD
 					currentMessage = "Enumerate"
 					return elementUnderTest.Enumerate()
 				},
@@ -138,13 +112,6 @@
 					},
 				},
 			},
-=======
-					//client.CurrentMessage = "Enumerate"
-					return elementUnderTest.Enumerate()
-				},
-				Body{},
-			},*/
->>>>>>> 6fca57c7
 			//PULLS
 			// {"should create a valid AMT_RemoteAccessPolicyAppliesToMPS Pull wsman message", "AMT_RemoteAccessPolicyAppliesToMPS", wsmantesting.PULL, wsmantesting.PULL_BODY, "", func() string { return elementUnderTest.Pull(wsmantesting.EnumerationContext) }},
 			// {"should create a valid AMT_RemoteAccessPolicyAppliesToMPS Put wsman message", "AMT_RemoteAccessPolicyAppliesToMPS", wsmantesting.PUT, `<h:AMT_RemoteAccessPolicyAppliesToMPS xmlns:h="http://intel.com/wbem/wscim/1/amt-schema/1/AMT_RemoteAccessPolicyAppliesToMPS"><h:PolicySet><h:Caption>test</h:Caption><h:Description>test</h:Description><h:ElementName>test</h:ElementName><h:CommonName>test</h:CommonName><h:PolicyKeywords>test</h:PolicyKeywords><h:PolicyDecisionStrategy>1</h:PolicyDecisionStrategy><h:PolicyRoles>test</h:PolicyRoles><h:Enabled>1</h:Enabled></h:PolicySet><h:ManagedElement><h:Caption>test</h:Caption><h:Description>test</h:Description><h:ElementName>test</h:ElementName></h:ManagedElement><h:OrderOfAccess>0</h:OrderOfAccess><h:MpsType>2</h:MpsType></h:AMT_RemoteAccessPolicyAppliesToMPS>`, "", func() string {
@@ -187,11 +154,7 @@
 				expectedXMLInput := wsmantesting.ExpectedResponse(messageID, resourceUriBase, test.method, test.action, "", test.body)
 				messageID++
 				response, err := test.responseFunc()
-<<<<<<< HEAD
 				//println(response.XMLOutput)
-=======
-				println(response.XMLOutput)
->>>>>>> 6fca57c7
 				assert.NoError(t, err)
 				assert.Equal(t, expectedXMLInput, response.XMLInput)
 				assert.Equal(t, test.expectedResponse, response.Body)
