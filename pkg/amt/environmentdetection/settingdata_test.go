/*********************************************************************
 * Copyright (c) Intel Corporation 2023
 * SPDX-License-Identifier: Apache-2.0
 **********************************************************************/

package environmentdetection

import (
	"encoding/xml"
	"testing"
	"os"
	"fmt"
	"io"
	"strings"

	"github.com/stretchr/testify/assert"
	"github.com/open-amt-cloud-toolkit/go-wsman-messages/pkg/common"
	"github.com/open-amt-cloud-toolkit/go-wsman-messages/internal/message"
<<<<<<< HEAD
	//"github.com/open-amt-cloud-toolkit/go-wsman-messages/pkg/wsman"
=======
	"github.com/open-amt-cloud-toolkit/go-wsman-messages/pkg/wsman"
>>>>>>> ff0490a6
	"github.com/open-amt-cloud-toolkit/go-wsman-messages/pkg/wsmantesting"
)

type MockClient struct {
}

const (
	EnvelopeResponse = `<a:Envelope xmlns:a="http://www.w3.org/2003/05/soap-envelope" x-mlns:b="http://schemas.xmlsoap.org/ws/2004/08/addressing" xmlns:c="http://schemas.dmtf.org/wbem/wsman/1/wsman.xsd" xmlns:d="http://schemas.xmlsoap.org/ws/2005/02/trust" xmlns:e="http://docs.oasis-open.org/wss/2004/01/oasis-200401-wss-wssecurity-secext-1.0.xsd" xmlns:f="http://schemas.dmtf.org/wbem/wsman/1/cimbinding.xsd" xmlns:g="http://intel.com/wbem/wscim/1/amt-schema/1/AMT_AuthorizationService" xmlns:h="http://schemas.dmtf.org/wbem/wscim/1/common" xmlns:xsi="http://www.w3.org/2001/XMLSchema-instance"><a:Header><b:To>http://schemas.xmlsoap.org/ws/2004/08/addressing/role/anonymous</b:To><b:RelatesTo>0</b:RelatesTo><b:Action a:mustUnderstand="true">`
	GetBody          = `<g:AMT_EnvironmentDetectionSetting><g:CreationClassName>AMT_EnvironmentDetectionSetting</g:CreationClassName><g:ElementName>Intel(r) AMT Environment Detection Setting</g:ElementName><g:Name>Intel(r) AMT Environment Detection Setting</g:Name><g:SystemCreationClassName>CIM_ComputerSystem</g:SystemCreationClassName><g:SystemName>ManagedSystem</g:SystemName></g:AMT_EnvironmentDetectionSetting>`
)

var currentMessage = ""

func (c *MockClient) Post(msg string) ([]byte, error) {
	// read an xml file from disk:
	xmlFile, err := os.Open("../../wsmantesting/responses/amt/environmentdetection/" + strings.ToLower(currentMessage) + ".xml")
	if err != nil {
		fmt.Println("Error opening file:", err)
		return nil, err
	}
	defer xmlFile.Close()
	// read file into string
	xmlData, err := io.ReadAll(xmlFile)
	if err != nil {
		fmt.Println("Error reading file:", err)
		return nil, err
	}
	// strip carriage returns and new line characters
	xmlData = []byte(strings.ReplaceAll(string(xmlData), "\r\n", ""))

	// Simulate a successful response for testing.
	return []byte(xmlData), nil
}

func TestAMT_EnvironmentDetectionSettingData(t *testing.T) {
	messageID := 0
	resourceUriBase := "http://intel.com/wbem/wscim/1/amt-schema/1/"
	wsmanMessageCreator := message.NewWSManMessageCreator(resourceUriBase)
<<<<<<< HEAD
	client := MockClient{} // wsman.NewClient("http://localhost:16992/wsman", "admin", "P@ssw0rd", true)
	//elementUnderTest := NewServiceWithClient(wsmanMessageCreator, &client)
	//enumerationId := ""
	//client := wsman.NewClient("http://localhost:16992/wsman", "admin", "Intel123!", true)
	elementUnderTest := NewEnvironmentDetectionSettingDataWithClient(wsmanMessageCreator, &client)
=======
	//client := MockClient{} // wsman.NewClient("http://localhost:16992/wsman", "admin", "P@ssw0rd", true)
	//elementUnderTest := NewServiceWithClient(wsmanMessageCreator, &client)
	// enumerationId := ""
	client := wsman.NewClient("http://localhost:16992/wsman", "admin", "Intel123!", true)
	elementUnderTest := NewEnvironmentDetectionSettingDataWithClient(wsmanMessageCreator, client)
>>>>>>> ff0490a6
	t.Run("amt_* Tests", func(t *testing.T) {
		tests := []struct {
			name         		string
			method       		string
			action       		string
			body         		string
			responseFunc 	 	func() (Response, error)
			expectedResponse 	interface{}
		}{
			//GETS
			{
				"should create a valid AMT_EnvironmentDetectionSettingData Get wsman message", 
				"AMT_EnvironmentDetectionSettingData", 
				wsmantesting.GET, 
				"", 
				func() (Response, error) {
<<<<<<< HEAD
					currentMessage = "Get"
=======
					//client.CurrentMessage = "Get"
>>>>>>> ff0490a6
					return elementUnderTest.Get()
				},
				Body{
					XMLName: xml.Name{Space: "http://www.w3.org/2003/05/soap-envelope", Local: "Body"},
					DetectionSettingData: DetectionSettingData{
<<<<<<< HEAD
						DetectionStrings: "b332bb28-ef3a-43b0-b998-342285ac1e26.com",
=======
						DetectionStrings: "9fda2ad1-2d48-4853-8bd7-b09fdaf899de.com",
>>>>>>> ff0490a6
						ElementName: "Intel(r) AMT Environment Detection Settings",
						InstanceID:  "Intel(r) AMT Environment Detection Settings",
					},
				},
			},
			//ENUMERATES
			{
				"should create a valid AMT_EnvironmentDetectionSettingData Enumerate wsman message", 
				"AMT_EnvironmentDetectionSettingData", 
				wsmantesting.ENUMERATE, 
				wsmantesting.ENUMERATE_BODY, 
				func() (Response, error) {
<<<<<<< HEAD
					currentMessage = "Enumerate"
=======
					//client.CurrentMessage = "Enumerate"
>>>>>>> ff0490a6
					return elementUnderTest.Enumerate()
				}, 
				Body{
					XMLName: xml.Name{Space: "http://www.w3.org/2003/05/soap-envelope", Local: "Body"},
					EnumerateResponse: common.EnumerateResponse{
						EnumerationContext: "61000000-0000-0000-0000-000000000000",
					},
				},
			},
			// //PULLS
			// {"should create a valid AMT_EnvironmentDetectionSettingData Pull wsman message", "AMT_EnvironmentDetectionSettingData", wsmantesting.PULL, wsmantesting.PULL_BODY, func() string { return elementUnderTest.Pull(wsmantesting.EnumerationContext) }},
		}
		for _, test := range tests {
			t.Run(test.name, func(t *testing.T) {
				expectedXMLInput := wsmantesting.ExpectedResponse(messageID, resourceUriBase, test.method, test.action, "", test.body)
				messageID++
				response, err := test.responseFunc()
<<<<<<< HEAD
				//println(response.XMLOutput)
=======
				println(response.XMLOutput)
>>>>>>> ff0490a6
				assert.NoError(t, err)
				assert.Equal(t, expectedXMLInput, response.XMLInput)
				assert.Equal(t, test.expectedResponse, response.Body)
			})
		}
	})
}<|MERGE_RESOLUTION|>--- conflicted
+++ resolved
@@ -7,20 +7,16 @@
 
 import (
 	"encoding/xml"
-	"testing"
-	"os"
 	"fmt"
 	"io"
+	"os"
 	"strings"
+	"testing"
 
+	"github.com/open-amt-cloud-toolkit/go-wsman-messages/internal/message"
+	"github.com/open-amt-cloud-toolkit/go-wsman-messages/pkg/common"
 	"github.com/stretchr/testify/assert"
-	"github.com/open-amt-cloud-toolkit/go-wsman-messages/pkg/common"
-	"github.com/open-amt-cloud-toolkit/go-wsman-messages/internal/message"
-<<<<<<< HEAD
 	//"github.com/open-amt-cloud-toolkit/go-wsman-messages/pkg/wsman"
-=======
-	"github.com/open-amt-cloud-toolkit/go-wsman-messages/pkg/wsman"
->>>>>>> ff0490a6
 	"github.com/open-amt-cloud-toolkit/go-wsman-messages/pkg/wsmantesting"
 )
 
@@ -59,69 +55,49 @@
 	messageID := 0
 	resourceUriBase := "http://intel.com/wbem/wscim/1/amt-schema/1/"
 	wsmanMessageCreator := message.NewWSManMessageCreator(resourceUriBase)
-<<<<<<< HEAD
 	client := MockClient{} // wsman.NewClient("http://localhost:16992/wsman", "admin", "P@ssw0rd", true)
 	//elementUnderTest := NewServiceWithClient(wsmanMessageCreator, &client)
 	//enumerationId := ""
 	//client := wsman.NewClient("http://localhost:16992/wsman", "admin", "Intel123!", true)
 	elementUnderTest := NewEnvironmentDetectionSettingDataWithClient(wsmanMessageCreator, &client)
-=======
-	//client := MockClient{} // wsman.NewClient("http://localhost:16992/wsman", "admin", "P@ssw0rd", true)
-	//elementUnderTest := NewServiceWithClient(wsmanMessageCreator, &client)
-	// enumerationId := ""
-	client := wsman.NewClient("http://localhost:16992/wsman", "admin", "Intel123!", true)
-	elementUnderTest := NewEnvironmentDetectionSettingDataWithClient(wsmanMessageCreator, client)
->>>>>>> ff0490a6
 	t.Run("amt_* Tests", func(t *testing.T) {
 		tests := []struct {
-			name         		string
-			method       		string
-			action       		string
-			body         		string
-			responseFunc 	 	func() (Response, error)
-			expectedResponse 	interface{}
+			name             string
+			method           string
+			action           string
+			body             string
+			responseFunc     func() (Response, error)
+			expectedResponse interface{}
 		}{
 			//GETS
 			{
-				"should create a valid AMT_EnvironmentDetectionSettingData Get wsman message", 
-				"AMT_EnvironmentDetectionSettingData", 
-				wsmantesting.GET, 
-				"", 
+				"should create a valid AMT_EnvironmentDetectionSettingData Get wsman message",
+				"AMT_EnvironmentDetectionSettingData",
+				wsmantesting.GET,
+				"",
 				func() (Response, error) {
-<<<<<<< HEAD
 					currentMessage = "Get"
-=======
-					//client.CurrentMessage = "Get"
->>>>>>> ff0490a6
 					return elementUnderTest.Get()
 				},
 				Body{
 					XMLName: xml.Name{Space: "http://www.w3.org/2003/05/soap-envelope", Local: "Body"},
 					DetectionSettingData: DetectionSettingData{
-<<<<<<< HEAD
 						DetectionStrings: "b332bb28-ef3a-43b0-b998-342285ac1e26.com",
-=======
-						DetectionStrings: "9fda2ad1-2d48-4853-8bd7-b09fdaf899de.com",
->>>>>>> ff0490a6
-						ElementName: "Intel(r) AMT Environment Detection Settings",
-						InstanceID:  "Intel(r) AMT Environment Detection Settings",
+						ElementName:      "Intel(r) AMT Environment Detection Settings",
+						InstanceID:       "Intel(r) AMT Environment Detection Settings",
 					},
 				},
 			},
 			//ENUMERATES
 			{
-				"should create a valid AMT_EnvironmentDetectionSettingData Enumerate wsman message", 
-				"AMT_EnvironmentDetectionSettingData", 
-				wsmantesting.ENUMERATE, 
-				wsmantesting.ENUMERATE_BODY, 
+				"should create a valid AMT_EnvironmentDetectionSettingData Enumerate wsman message",
+				"AMT_EnvironmentDetectionSettingData",
+				wsmantesting.ENUMERATE,
+				wsmantesting.ENUMERATE_BODY,
 				func() (Response, error) {
-<<<<<<< HEAD
 					currentMessage = "Enumerate"
-=======
-					//client.CurrentMessage = "Enumerate"
->>>>>>> ff0490a6
 					return elementUnderTest.Enumerate()
-				}, 
+				},
 				Body{
 					XMLName: xml.Name{Space: "http://www.w3.org/2003/05/soap-envelope", Local: "Body"},
 					EnumerateResponse: common.EnumerateResponse{
@@ -137,11 +113,7 @@
 				expectedXMLInput := wsmantesting.ExpectedResponse(messageID, resourceUriBase, test.method, test.action, "", test.body)
 				messageID++
 				response, err := test.responseFunc()
-<<<<<<< HEAD
 				//println(response.XMLOutput)
-=======
-				println(response.XMLOutput)
->>>>>>> ff0490a6
 				assert.NoError(t, err)
 				assert.Equal(t, expectedXMLInput, response.XMLInput)
 				assert.Equal(t, test.expectedResponse, response.Body)
