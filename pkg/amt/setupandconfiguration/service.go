/*********************************************************************
 * Copyright (c) Intel Corporation 2023
 * SPDX-License-Identifier: Apache-2.0
 **********************************************************************/

package setupandconfiguration

import (
	"encoding/json"
	"encoding/xml"
	"fmt"

	"github.com/open-amt-cloud-toolkit/go-wsman-messages/internal/message"
	"github.com/open-amt-cloud-toolkit/go-wsman-messages/pkg/amt/actions"
	"github.com/open-amt-cloud-toolkit/go-wsman-messages/pkg/cim/models"
	"github.com/open-amt-cloud-toolkit/go-wsman-messages/pkg/common"
	"github.com/open-amt-cloud-toolkit/go-wsman-messages/pkg/wsman"
)

const AMT_SetupAndConfigurationService = "AMT_SetupAndConfigurationService"

type (
	Response struct {
		*wsman.Message
		XMLName xml.Name       `xml:"Envelope"`
		Header  message.Header `xml:"Header"`
		Body    Body           `xml:"Body"`
	}
	Body struct {
<<<<<<< HEAD
		XMLName xml.Name `xml:"Body"`
		Setup   Setup    `xml:"AMT_SetupAndConfigurationService"`

		EnumerateResponse common.EnumerateResponse
=======
		XMLName           		  xml.Name          	  		`xml:"Body"`
		Setup	  				  Setup 				    	`xml:"AMT_SetupAndConfigurationService"`
		
		EnumerateResponse 		  common.EnumerateResponse
>>>>>>> 187c8d13
	}

	Setup struct {
		CreationClassName             string
		ElementName                   string
		EnabledState                  int
		Name                          string
		PasswordModel                 int
		ProvisioningMode              int
		ProvisioningServerOTP         string
		ProvisioningState             int
		RequestedState                int
		SystemCreationClassName       string
		SystemName                    string
		ZeroTouchConfigurationEnabled bool
	}
)
type UnprovisionResponse struct {
	XMLName xml.Name        `xml:"Envelope"`
	Header  message.Header  `xml:"Header"`
	Body    UnprovisionBody `xml:"Body"`
}

type UnprovisionBody struct {
	XMLName            xml.Name           `xml:"Body"`
	Unprovision_OUTPUT Unprovision_OUTPUT `xml:"Unprovision_OUTPUT"`
}

type Unprovision_OUTPUT struct {
	XMLName     xml.Name `xml:"Unprovision_OUTPUT"`
	ReturnValue int
}
type SetupAndConfigurationService struct {
	models.CredentialManagementService
	AMT_SetupAndConfigurationService struct {
		CreationClassName             string
		ElementName                   string
		EnabledState                  string
		Name                          string
		PasswordModel                 string
		ProvisioningMode              string
		ProvisioningServerOTP         string
		ProvisioningState             string
		RequestedState                string
		SystemCreationClassName       string
		SystemName                    string
		ZeroTouchConfigurationEnabled string
	}
}

func (w *Response) JSON() string {
	jsonOutput, err := json.Marshal(w.Body)
	if err != nil {
		return ""
	}
	return string(jsonOutput)
}

type Service struct {
	base   message.Base
	client wsman.WSManClient
}

func NewSetupAndConfigurationService(wsmanMessageCreator *message.WSManMessageCreator) Service {
	return Service{
		base:   message.NewBase(wsmanMessageCreator, AMT_SetupAndConfigurationService),
		client: nil,
	}
}

func NewSetupAndConfigurationServiceWithClient(wsmanMessageCreator *message.WSManMessageCreator, client wsman.WSManClient) Service {
	return Service{
		base:   message.NewBaseWithClient(wsmanMessageCreator, AMT_SetupAndConfigurationService, client),
		client: client,
	}
}
func (s Service) Get() (response Response, err error) {

	response = Response{
		Message: &wsman.Message{
			XMLInput: s.base.Get(nil),
		},
	}

	// send the message to AMT
	err = s.base.Execute(response.Message)
	if err != nil {
		return
	}

	// put the xml response into the go struct
	err = xml.Unmarshal([]byte(response.XMLOutput), &response)
	if err != nil {
		return
	}

	return
}

// Enumerates the instances of this class
func (s Service) Enumerate() (response Response, err error) {
	response = Response{
		Message: &wsman.Message{
			XMLInput: s.base.Enumerate(),
		},
	}
	// send the message to AMT
	err = s.base.Execute(response.Message)
	if err != nil {
		return
	}

	// put the xml response into the go struct
	err = xml.Unmarshal([]byte(response.XMLOutput), &response)
	if err != nil {
		return
	}

	return
}

// Pulls instances of this class, following an Enumerate operation
func (s Service) Pull(enumerationContext string) string {
	return s.base.Pull(enumerationContext)
}

// Put will change properties of the selected instance
func (s Service) Put(setupAndConfigurationService SetupAndConfigurationService) string {
	return s.base.Put(setupAndConfigurationService, false, nil)
}
func (s Service) CommitChanges() string {
	header := s.base.WSManMessageCreator.CreateHeader(string(actions.CommitChanges), AMT_SetupAndConfigurationService, nil, "", "")
	body := s.base.WSManMessageCreator.CreateBody("CommitChanges_INPUT", AMT_SetupAndConfigurationService, nil)
	return s.base.WSManMessageCreator.CreateXML(header, body)
}

func (s Service) GetUuid() string {
	header := s.base.WSManMessageCreator.CreateHeader(string(actions.GetUuid), AMT_SetupAndConfigurationService, nil, "", "")
	body := s.base.WSManMessageCreator.CreateBody("GetUuid_INPUT", AMT_SetupAndConfigurationService, nil)
	return s.base.WSManMessageCreator.CreateXML(header, body)
}

func (s Service) SetMEBXPassword(password string) string {
	header := s.base.WSManMessageCreator.CreateHeader(string(actions.SetMEBxPassword), AMT_SetupAndConfigurationService, nil, "", "")
	body := fmt.Sprintf(`<Body><h:SetMEBxPassword_INPUT xmlns:h="%s%s"><h:Password>%s</h:Password></h:SetMEBxPassword_INPUT></Body>`, s.base.WSManMessageCreator.ResourceURIBase, AMT_SetupAndConfigurationService, password)
	return s.base.WSManMessageCreator.CreateXML(header, body)
}

func (s Service) Unprovision(provisioningMode int) string {
	if provisioningMode == 0 {
		provisioningMode = 1
	}
	header := s.base.WSManMessageCreator.CreateHeader(string(actions.Unprovision), AMT_SetupAndConfigurationService, nil, "", "")
	body := fmt.Sprintf(`<Body><h:Unprovision_INPUT xmlns:h="%s%s"><h:ProvisioningMode>%d</h:ProvisioningMode></h:Unprovision_INPUT></Body>`, s.base.WSManMessageCreator.ResourceURIBase, AMT_SetupAndConfigurationService, provisioningMode)
	return s.base.WSManMessageCreator.CreateXML(header, body)
}<|MERGE_RESOLUTION|>--- conflicted
+++ resolved
@@ -27,17 +27,10 @@
 		Body    Body           `xml:"Body"`
 	}
 	Body struct {
-<<<<<<< HEAD
-		XMLName xml.Name `xml:"Body"`
-		Setup   Setup    `xml:"AMT_SetupAndConfigurationService"`
-
-		EnumerateResponse common.EnumerateResponse
-=======
 		XMLName           		  xml.Name          	  		`xml:"Body"`
 		Setup	  				  Setup 				    	`xml:"AMT_SetupAndConfigurationService"`
 		
 		EnumerateResponse 		  common.EnumerateResponse
->>>>>>> 187c8d13
 	}
 
 	Setup struct {
