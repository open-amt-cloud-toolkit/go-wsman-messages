/*********************************************************************
 * Copyright (c) Intel Corporation 2023
 * SPDX-License-Identifier: Apache-2.0
 **********************************************************************/

package wifi

import "github.com/open-amt-cloud-toolkit/go-wsman-messages/internal/wsman"

type EndpointSettings struct {
	base wsman.Base
}

const CIM_WiFiEndpoint = "CIM_WiFiEndpoint"
const CIM_WiFiEndpointSettings = "CIM_WiFiEndpointSettings"

// NewWiFiEndpointSettings returns a new instance of the WiFiEndpointSettings struct.
func NewWiFiEndpointSettings(wsmanMessageCreator *wsman.WSManMessageCreator) EndpointSettings {
	return EndpointSettings{
		base: wsman.NewBase(wsmanMessageCreator, string(CIM_WiFiEndpointSettings)),
	}
}

// Get retrieves the representation of the instance
func (b EndpointSettings) Get() string {
	return b.base.Get(nil)
}

// Enumerates the instances of this class
func (b EndpointSettings) Enumerate() string {
	return b.base.Enumerate()
}

// Pulls instances of this class, following an Enumerate operation
func (b EndpointSettings) Pull(enumerationContext string) string {
	return b.base.Pull(enumerationContext)
}
<<<<<<< HEAD

// Delete removes a the specified instance
func (b EndpointSettings) Delete(selector *wsman.Selector) string {
=======
func (b EndpointSettings) Delete(handle string) string {
	selector := wsman.Selector{Name: "Name", Value: handle}
>>>>>>> fda4d24f
	return b.base.Delete(selector)
}<|MERGE_RESOLUTION|>--- conflicted
+++ resolved
@@ -35,13 +35,9 @@
 func (b EndpointSettings) Pull(enumerationContext string) string {
 	return b.base.Pull(enumerationContext)
 }
-<<<<<<< HEAD
 
 // Delete removes a the specified instance
-func (b EndpointSettings) Delete(selector *wsman.Selector) string {
-=======
 func (b EndpointSettings) Delete(handle string) string {
 	selector := wsman.Selector{Name: "Name", Value: handle}
->>>>>>> fda4d24f
 	return b.base.Delete(selector)
 }