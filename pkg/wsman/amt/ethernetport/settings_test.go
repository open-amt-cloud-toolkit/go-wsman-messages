/*********************************************************************
 * Copyright (c) Intel Corporation 2023
 * SPDX-License-Identifier: Apache-2.0
 **********************************************************************/

package ethernetport

import (
	"encoding/xml"
	"fmt"
	"io"
	"os"
	"strings"
	"testing"

	"github.com/open-amt-cloud-toolkit/go-wsman-messages/internal/message"
	"github.com/open-amt-cloud-toolkit/go-wsman-messages/pkg/wsman/common"
	"github.com/open-amt-cloud-toolkit/go-wsman-messages/pkg/wsman/wsmantesting"
	"github.com/stretchr/testify/assert"
)

type MockClient struct {
}

const (
	EnvelopeResponse = `<a:Envelope xmlns:a="http://www.w3.org/2003/05/soap-envelope" x-mlns:b="http://schemas.xmlsoap.org/ws/2004/08/addressing" xmlns:c="http://schemas.dmtf.org/wbem/wsman/1/wsman.xsd" xmlns:d="http://schemas.xmlsoap.org/ws/2005/02/trust" xmlns:e="http://docs.oasis-open.org/wss/2004/01/oasis-200401-wss-wssecurity-secext-1.0.xsd" xmlns:f="http://schemas.dmtf.org/wbem/wsman/1/cimbinding.xsd" xmlns:g="http://intel.com/wbem/wscim/1/amt-schema/1/AMT_EthernetPortSettings" xmlns:h="http://schemas.dmtf.org/wbem/wscim/1/common" xmlns:xsi="http://www.w3.org/2001/XMLSchema-instance"><a:Header><b:To>http://schemas.xmlsoap.org/ws/2004/08/addressing/role/anonymous</b:To><b:RelatesTo>0</b:RelatesTo><b:Action a:mustUnderstand="true">`
	GetBody          = `<g:AMT_EthernetPortSettings><g:CreationClassName>AMT_EthernetPortSettings</g:CreationClassName><g:ElementName>Intel(r) AMT Ethernet Port Settings</g:ElementName><g:Name>Intel(r) AMT Ethernet Port Settings</g:Name><g:SystemCreationClassName>CIM_ComputerSystem</g:SystemCreationClassName><g:SystemName>ManagedSystem</g:SystemName></g:AMT_EthernetPortSettings>`
)

var currentMessage = ""

func (c *MockClient) Post(msg string) ([]byte, error) {
	// read an xml file from disk:
	xmlFile, err := os.Open("../../wsmantesting/responses/amt/ethernetport/" + strings.ToLower(currentMessage) + ".xml")
	if err != nil {
		fmt.Println("Error opening file:", err)
		return nil, err
	}
	defer xmlFile.Close()
	// read file into string
	xmlData, err := io.ReadAll(xmlFile)
	if err != nil {
		fmt.Println("Error reading file:", err)
		return nil, err
	}
	// strip carriage returns and new line characters
	xmlData = []byte(strings.ReplaceAll(string(xmlData), "\r\n", ""))

	// Simulate a successful response for testing.
	return []byte(xmlData), nil
}
func TestAMT_EthernetPortSettings(t *testing.T) {
	messageID := 0
	resourceUriBase := "http://intel.com/wbem/wscim/1/amt-schema/1/"
	wsmanMessageCreator := message.NewWSManMessageCreator(resourceUriBase)
	client := MockClient{}
	elementUnderTest := NewEthernetPortSettingsWithClient(wsmanMessageCreator, &client)
	elementUnderTest1 := NewEthernetPortSettings(wsmanMessageCreator)
	t.Run("amt_* Tests", func(t *testing.T) {
		tests := []struct {
			name             string
			method           string
			action           string
			body             string
			extraHeader      string
			responseFunc     func() (Response, error)
			expectedResponse interface{}
		}{
			//GETS
			{
				"should create a valid AMT_EthernetPortSettings Get wsman message",
				"AMT_EthernetPortSettings",
				wsmantesting.GET,
				"",
				"<w:SelectorSet><w:Selector Name=\"test\">test</w:Selector></w:SelectorSet>",
				func() (Response, error) {
					currentMessage = "Get"
					selector := Selector{
						Name:  "test",
						Value: "test",
					}
					
					return elementUnderTest.Get(selector)
				},
				Body{
					XMLName: xml.Name{Space: "http://www.w3.org/2003/05/soap-envelope", Local: "Body"},
					EthernetPort: EthernetPort{
						DHCPEnabled:            true,
						DefaultGateway:         "192.168.0.1",
						ElementName:            "Intel(r) AMT Ethernet Port Settings",
						InstanceID:             "Intel(r) AMT Ethernet Port Settings 0",
						IpSyncEnabled:          true,
						LinkIsUp:               true,
						LinkPolicy:             14,
						MACAddress:             "c8-d9-d2-7a-1e-33",
						PhysicalConnectionType: 0,
						PrimaryDNS:             "68.105.28.11",
						SecondaryDNS:           "68.105.29.11",
						SharedDynamicIP:        true,
						SharedMAC:              true,
						SharedStaticIp:         false,
						SubnetMask:             "255.255.255.0",
					},
				},
			},

			//ENUMERATES
			{
				"should create a valid AMT_EthernetPortSettings Enumerate wsman message",
				"AMT_EthernetPortSettings",
				wsmantesting.ENUMERATE,
				wsmantesting.ENUMERATE_BODY,
				"",
				func() (Response, error) {
					currentMessage = "Enumerate"
					if elementUnderTest1.base.WSManMessageCreator == nil {
						print("Error")
					}
					return elementUnderTest.Enumerate()
				},
				Body{
					XMLName: xml.Name{Space: "http://www.w3.org/2003/05/soap-envelope", Local: "Body"},
					EnumerateResponse: common.EnumerateResponse{
						EnumerationContext: "7700000-0000-0000-0000-000000000000",
					},
				},
			},
			//PULLS
			{
				"should create a valid AMT_EthernetPortSettings Pull wsman message",
				"AMT_EthernetPortSettings",
				wsmantesting.PULL,
				wsmantesting.PULL_BODY,
				"",
				func() (Response, error) {
					currentMessage = "Pull"
					return elementUnderTest.Pull(wsmantesting.EnumerationContext)
				},
				Body{
					XMLName: xml.Name{Space: "http://www.w3.org/2003/05/soap-envelope", Local: "Body"},
					PullResponse: PullResponse{
						Items: []Item{
							{
								EthernetPort: EthernetPort{
									DHCPEnabled:            true,
									DefaultGateway:         "192.168.6.1",
									ElementName:            "Intel(r) AMT Ethernet Port Settings",
									InstanceID:             "Intel(r) AMT Ethernet Port Settings 1",
									IpSyncEnabled:          true,
									LinkIsUp:               false,
									LinkPolicy:             14,
									MACAddress:             "00-00-00-00-00-00",
									PhysicalConnectionType: 3,
									PrimaryDNS:             "192.168.6.1",
									SharedDynamicIP:        true,
									SharedMAC:              true,
									SharedStaticIp:         false,
									SubnetMask:             "255.255.255.0",
								},
							},
						},
					},
				},
			},
		}

		for _, test := range tests {
			t.Run(test.name, func(t *testing.T) {
				expectedXMLInput := wsmantesting.ExpectedResponse(messageID, resourceUriBase, test.method, test.action, test.extraHeader, test.body)
				messageID++
				response, err := test.responseFunc()
				assert.NoError(t, err)
				assert.Equal(t, expectedXMLInput, response.XMLInput)
				assert.Equal(t, test.expectedResponse, response.Body)
			})
		}
	})

	t.Run("amt_* Tests", func(t *testing.T) {
		tests := []struct {
			name             string
			method           string
			action           string
			body             string
			extraHeader      string
			responseFunc     func() (Response, error)
			expectedResponse interface{}
		}{
			{
				"should create an invalid AMT_EthernetPortSettings Pull wsman message",
				"AMT_EthernetPortSettings",
				wsmantesting.PULL,
				wsmantesting.PULL_BODY,
				"",
				func() (Response, error) {
					currentMessage = "Pqll"
					response, err := elementUnderTest.Pull("")
<<<<<<< HEAD
					return response, err
=======
					return response, err 
>>>>>>> 40426ca7
				},
				Body{
					XMLName: xml.Name{Space: "http://www.w3.org/2003/05/soap-envelope", Local: "Body"},
					PullResponse: PullResponse{
						Items: []Item{
							{
								EthernetPort: EthernetPort{
									DHCPEnabled:            true,
									DefaultGateway:         "192.168.6.1",
									ElementName:            "Intel(r) AMT Ethernet Port Settings",
									InstanceID:             "Intel(r) AMT Ethernet Port Settings 1",
									IpSyncEnabled:          true,
									LinkIsUp:               false,
									LinkPolicy:             14,
									MACAddress:             "00-00-00-00-00-00",
									PhysicalConnectionType: 3,
									PrimaryDNS:             "192.168.6.1",
									SharedDynamicIP:        true,
									SharedMAC:              true,
									SharedStaticIp:         false,
									SubnetMask:             "255.255.255.0",
								},
							},
						},
					},
				},
			},
		}

		for _, test := range tests {
			t.Run(test.name, func(t *testing.T) {
				expectedXMLInput := wsmantesting.ExpectedResponse(messageID, resourceUriBase, test.method, test.action, test.extraHeader, test.body)
				messageID++
				response, err := test.responseFunc()
				assert.Error(t, err)
				assert.NotEqual(t, expectedXMLInput, response.XMLInput)
				assert.NotEqual(t, test.expectedResponse, response.Body)
			})
		}
	})
}<|MERGE_RESOLUTION|>--- conflicted
+++ resolved
@@ -195,11 +195,7 @@
 				func() (Response, error) {
 					currentMessage = "Pqll"
 					response, err := elementUnderTest.Pull("")
-<<<<<<< HEAD
 					return response, err
-=======
-					return response, err 
->>>>>>> 40426ca7
 				},
 				Body{
 					XMLName: xml.Name{Space: "http://www.w3.org/2003/05/soap-envelope", Local: "Body"},
