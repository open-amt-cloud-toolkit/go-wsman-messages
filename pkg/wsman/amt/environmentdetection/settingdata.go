/*********************************************************************
 * Copyright (c) Intel Corporation 2023
 * SPDX-License-Identifier: Apache-2.0
 **********************************************************************/

package environmentdetection

import (
	"encoding/xml"

	"github.com/open-amt-cloud-toolkit/go-wsman-messages/internal/message"
	"github.com/open-amt-cloud-toolkit/go-wsman-messages/pkg/wsman/cim/models"
	"github.com/open-amt-cloud-toolkit/go-wsman-messages/pkg/wsman/client"
	"github.com/open-amt-cloud-toolkit/go-wsman-messages/pkg/wsman/common"
)

const AMT_EnvironmentDetectionSettingData = "AMT_EnvironmentDetectionSettingData"

type (
	Response struct {
		*client.Message
		XMLName xml.Name       `xml:"Envelope"`
		Header  message.Header `xml:"Header"`
		Body    Body           `xml:"Body"`
	}
	Body struct {
		XMLName              xml.Name             `xml:"Body"`
		DetectionSettingData DetectionSettingData `xml:"AMT_EnvironmentDetectionSettingData"`

		EnumerateResponse common.EnumerateResponse
<<<<<<< HEAD
		PullResponse      PullResponse
	}
	DetectionSettingData struct {
		DetectionAlgorithm int
		DetectionStrings   string
		ElementName        string
		InstanceID         string
=======
		PullResponse 	  PullResponse
	}
	DetectionSettingData struct {
		DetectionAlgorithm 	int 
		DetectionStrings 	string
		ElementName      	string
		InstanceID       	string
>>>>>>> ebc86d44
	}
	PullResponse struct {
		Items []Item
	}
	Item struct {
<<<<<<< HEAD
		DetectionSettingData DetectionSettingData `xml:"AMT_EnvironmentDetectionSettingData"`
=======
		DetectionSettingData	DetectionSettingData	`xml:"AMT_EnvironmentDetectionSettingData"`
>>>>>>> ebc86d44
	}
)

type EnvironmentDetectionSettingData struct {
	models.SettingData
	DetectionAlgorithm         DetectionAlgorithm
	DetectionStrings           []string
	DetectionIPv6LocalPrefixes []string
}

type DetectionAlgorithm uint8

const (
	LocalDomains DetectionAlgorithm = iota
	RemoteURLs
)

type SettingData struct {
	base   message.Base
	client client.WSMan
}

func NewEnvironmentDetectionSettingDataWithClient(wsmanMessageCreator *message.WSManMessageCreator, client client.WSMan) SettingData {
	return SettingData{
		base:   message.NewBaseWithClient(wsmanMessageCreator, AMT_EnvironmentDetectionSettingData, client),
		client: client,
	}
}

func NewEnvironmentDetectionSettingData(wsmanMessageCreator *message.WSManMessageCreator) SettingData {
	return SettingData{
		base: message.NewBase(wsmanMessageCreator, AMT_EnvironmentDetectionSettingData),
	}
}

// Get retrieves the representation of the instance
func (sd SettingData) Get() (response Response, err error) {
	response = Response{
		Message: &client.Message{
			XMLInput: sd.base.Get(nil),
		},
	}

	// send the message to AMT
	err = sd.base.Execute(response.Message)
	if err != nil {
		return
	}

	// put the xml response into the go struct
	err = xml.Unmarshal([]byte(response.XMLOutput), &response)
	if err != nil {
		return
	}

	return
}

// Enumerates the instances of this class
func (sd SettingData) Enumerate() (response Response, err error) {
	response = Response{
		Message: &client.Message{
			XMLInput: sd.base.Enumerate(),
		},
	}
	// send the message to AMT
	err = sd.base.Execute(response.Message)
	if err != nil {
		return
	}

	// put the xml response into the go struct
	err = xml.Unmarshal([]byte(response.XMLOutput), &response)
	if err != nil {
		return
	}

	return
}

// Pulls instances of this class, following an Enumerate operation
func (sd SettingData) Pull(enumerationContext string) (response Response, err error) {
	response = Response{
		Message: &client.Message{
			XMLInput: sd.base.Pull(enumerationContext),
		},
	}
	// send the message to AMT
	err = sd.base.Execute(response.Message)
	if err != nil {
		return
	}

	// put the xml response into the go struct
	err = xml.Unmarshal([]byte(response.XMLOutput), &response)
	if err != nil {
		return
	}

	return
}

// // Put will change properties of the selected instance
// func (EnvironmentDetectionSettingData SettingData) Put(environmentDetectionSettingData EnvironmentDetectionSettingData) string {
// 	return EnvironmentDetectionSettingData.base.Put(environmentDetectionSettingData, false, nil)
// }<|MERGE_RESOLUTION|>--- conflicted
+++ resolved
@@ -28,7 +28,6 @@
 		DetectionSettingData DetectionSettingData `xml:"AMT_EnvironmentDetectionSettingData"`
 
 		EnumerateResponse common.EnumerateResponse
-<<<<<<< HEAD
 		PullResponse      PullResponse
 	}
 	DetectionSettingData struct {
@@ -36,25 +35,12 @@
 		DetectionStrings   string
 		ElementName        string
 		InstanceID         string
-=======
-		PullResponse 	  PullResponse
-	}
-	DetectionSettingData struct {
-		DetectionAlgorithm 	int 
-		DetectionStrings 	string
-		ElementName      	string
-		InstanceID       	string
->>>>>>> ebc86d44
 	}
 	PullResponse struct {
 		Items []Item
 	}
 	Item struct {
-<<<<<<< HEAD
 		DetectionSettingData DetectionSettingData `xml:"AMT_EnvironmentDetectionSettingData"`
-=======
-		DetectionSettingData	DetectionSettingData	`xml:"AMT_EnvironmentDetectionSettingData"`
->>>>>>> ebc86d44
 	}
 )
 
@@ -151,7 +137,7 @@
 	// put the xml response into the go struct
 	err = xml.Unmarshal([]byte(response.XMLOutput), &response)
 	if err != nil {
-		return
+		return 
 	}
 
 	return
