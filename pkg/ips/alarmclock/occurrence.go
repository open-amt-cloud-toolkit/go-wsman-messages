/*********************************************************************
 * Copyright (c) Intel Corporation 2023
 * SPDX-License-Identifier: Apache-2.0
 **********************************************************************/

package alarmclock

import "github.com/open-amt-cloud-toolkit/go-wsman-messages/internal/wsman"

type Occurrence struct {
	base wsman.Base
}

const IPS_AlarmClockOccurrence = "IPS_AlarmClockOccurrence"

// NewAlarmClockOccurrence returns a new instance of the AlarmClockOccurrence struct.
func NewAlarmClockOccurrence(wsmanMessageCreator *wsman.WSManMessageCreator) Occurrence {
	return Occurrence{
		base: wsman.NewBase(wsmanMessageCreator, IPS_AlarmClockOccurrence),
	}
}

// Get retrieves the representation of the instance
func (a Occurrence) Get() string {
	return a.base.Get(nil)
}

<<<<<<< HEAD
// Delete removes a the specified instance
func (a Occurrence) Delete(selector *wsman.Selector) string {
=======
func (a Occurrence) Delete(handle string) string {
	selector := wsman.Selector{Name: "Name", Value: handle}
>>>>>>> fda4d24f
	return a.base.Delete(selector)
}

// Enumerates the instances of this class
func (a Occurrence) Enumerate() string {
	return a.base.Enumerate()
}

// Pulls instances of this class, following an Enumerate operation
func (a Occurrence) Pull(enumerationContext string) string {
	return a.base.Pull(enumerationContext)
}<|MERGE_RESOLUTION|>--- conflicted
+++ resolved
@@ -25,13 +25,9 @@
 	return a.base.Get(nil)
 }
 
-<<<<<<< HEAD
 // Delete removes a the specified instance
-func (a Occurrence) Delete(selector *wsman.Selector) string {
-=======
 func (a Occurrence) Delete(handle string) string {
 	selector := wsman.Selector{Name: "Name", Value: handle}
->>>>>>> fda4d24f
 	return a.base.Delete(selector)
 }
 
