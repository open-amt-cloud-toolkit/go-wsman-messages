--- conflicted
+++ resolved
@@ -37,15 +37,10 @@
 	body := createCommonBodyPull(enumerationContext, 0, 0)
 	return b.WSManMessageCreator.CreateXML(header, body)
 }
-<<<<<<< HEAD
 
 // Delete removes a the specified instance
-func (b *Base) Delete(selector *Selector) string {
-	header := b.WSManMessageCreator.CreateHeader(BaseActionsDelete, b.className, selector, "", "")
-=======
 func (b *Base) Delete(selector Selector) string {
 	header := b.WSManMessageCreator.CreateHeader(BaseActionsDelete, b.className, &selector, "", "")
->>>>>>> fda4d24f
 	return b.WSManMessageCreator.CreateXML(header, DeleteBody)
 }
 
