module github.com/open-amt-cloud-toolkit/go-wsman-messages

go 1.20

require (
	github.com/google/uuid v1.4.0
	github.com/stretchr/testify v1.8.4
	gopkg.in/yaml.v3 v3.0.1
)

require (
	github.com/davecgh/go-spew v1.1.1 // indirect
	github.com/gorilla/websocket v1.5.1 // indirect
	github.com/pmezard/go-difflib v1.0.0 // indirect
<<<<<<< HEAD
	golang.org/x/net v0.17.0 // indirect
	gopkg.in/yaml.v3 v3.0.1 // indirect
=======
>>>>>>> 1b59e98d
)<|MERGE_RESOLUTION|>--- conflicted
+++ resolved
@@ -12,9 +12,6 @@
 	github.com/davecgh/go-spew v1.1.1 // indirect
 	github.com/gorilla/websocket v1.5.1 // indirect
 	github.com/pmezard/go-difflib v1.0.0 // indirect
-<<<<<<< HEAD
 	golang.org/x/net v0.17.0 // indirect
 	gopkg.in/yaml.v3 v3.0.1 // indirect
-=======
->>>>>>> 1b59e98d
 )